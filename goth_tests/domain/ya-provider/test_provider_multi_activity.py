--- conflicted
+++ resolved
@@ -166,43 +166,19 @@
 
 
 @pytest.mark.asyncio
-<<<<<<< HEAD
-async def test_provider_renegotiate_proposal(
-=======
 async def test_provider_recover_from_abandoned_task(
->>>>>>> ef34e536
     common_assets: Path,
     config_overrides: List[Override],
     log_dir: Path,
 ):
-<<<<<<< HEAD
-    """Tests providers' ability of renegotiating previously rejected proposal."""
-=======
     """Tests providers' ability of terminating an abandoned task
     and starting another one"""
->>>>>>> ef34e536
 
     nodes = [
         {"name": "requestor-1", "type": "Requestor"},
         {"name": "requestor-2", "type": "Requestor"},
         {"name": "provider-1", "type": "Wasm-Provider", "use-proxy": True},
     ]
-<<<<<<< HEAD
-    config_overrides.append(("nodes", nodes))
-
-    runner, config = _create_runner(common_assets, config_overrides, log_dir)
-
-    async with runner(config.containers):
-        requestor1, requestor2 = runner.get_probes(probe_type=RequestorProbe)
-        providers = runner.get_probes(probe_type=ProviderProbe)
-        assert providers
-
-        def build_demand(requestor):
-            return (
-                DemandBuilder(requestor)
-                .props_from_template(wasi_task_package)
-                .property("golem.srv.caps.multi-activity", True)
-=======
 
     config_overrides.append(("nodes", nodes))
     runner, config = _create_runner(common_assets, config_overrides, log_dir)
@@ -227,7 +203,6 @@
                 )
                 .property("golem.srv.caps.multi-activity", True)
                 .property("golem.com.payment.debit-notes.accept-timeout?", 5)
->>>>>>> ef34e536
                 .constraints(
                     "(&(golem.com.pricing.model=linear)\
                     (golem.srv.caps.multi-activity=true)\
@@ -236,7 +211,98 @@
                 .build()
             )
 
-<<<<<<< HEAD
+        async def run_activity(requestor, agreement_id, provider):
+            logger.info(
+                "Starting activity for agreement %s (%s)", agreement_id, requestor.name
+            )
+
+            exe_script = wasi_exe_script(runner)
+            activity_id = await requestor.create_activity(agreement_id)
+            await provider.wait_for_exeunit_started()
+
+            batch_id = await requestor.call_exec(activity_id, json.dumps(exe_script))
+            await requestor.collect_results(
+                activity_id, batch_id, len(exe_script), timeout=30
+            )
+            await requestor.destroy_activity(activity_id)
+
+        async def run_and_abandon_activity(requestor, agreement_id, provider):
+            logger.info(
+                "Starting activity to abandon for agreement %s (%s)",
+                agreement_id,
+                requestor.name,
+            )
+
+            activity_id = await requestor.create_activity(agreement_id)
+            await provider.wait_for_exeunit_started()
+            await requestor.call_exec(
+                activity_id, json.dumps(wasi_sleeper_exe_script())
+            )
+
+            logger.info("Stopping requestor %s", requestor.name)
+            await requestor.stop()
+            # test teardown fails when a container is removed; restart instead
+            requestor.container.restart()
+
+        requestor1, requestor2 = requestors
+
+        logger.info("Requestor %s is negotiating an agreement", requestor1.name)
+
+        agreement_providers = await negotiate_agreements(
+            requestor1,
+            build_demand(requestor1, sleeper_task=True),
+            providers,
+        )
+        await run_and_abandon_activity(requestor1, *agreement_providers[0])
+
+        # await activity termination
+        provider = agreement_providers[0][1]
+        await provider.wait_for_exeunit_exited()
+
+        agreement_providers = await negotiate_agreements(
+            requestor2,
+            build_demand(requestor2),
+            providers,
+            wait_for_offers_subscribed=False,
+        )
+        await run_activity(requestor2, *agreement_providers[0])
+
+
+@pytest.mark.asyncio
+async def test_provider_renegotiate_proposal(
+    common_assets: Path,
+    config_overrides: List[Override],
+    log_dir: Path,
+):
+    """Tests providers' ability of renegotiating previously rejected proposal."""
+
+    nodes = [
+        {"name": "requestor-1", "type": "Requestor"},
+        {"name": "requestor-2", "type": "Requestor"},
+        {"name": "provider-1", "type": "Wasm-Provider", "use-proxy": True},
+    ]
+    config_overrides.append(("nodes", nodes))
+
+    runner, config = _create_runner(common_assets, config_overrides, log_dir)
+
+    async with runner(config.containers):
+        requestor1, requestor2 = runner.get_probes(probe_type=RequestorProbe)
+        providers = runner.get_probes(probe_type=ProviderProbe)
+        assert providers
+
+        def build_demand(requestor):
+            return (
+                DemandBuilder(requestor)
+                .props_from_template(wasi_task_package)
+                .property("golem.srv.caps.multi-activity", True)
+                .constraints(
+                    "(&(golem.com.pricing.model=linear)\
+                    (golem.srv.caps.multi-activity=true)\
+                    (golem.runtime.name=wasmtime))"
+                )
+                .build()
+            )
+
         async def negotiate_begin(requestor, demand, providers):
             logger.info(
                 "%s Negotiating with providers",
@@ -377,61 +443,4 @@
             requestor2, providers, subscription_id2,
         )
         logger.info("agreement_providers2: %s", agreement_providers2)
-        await run(requestor2, agreement_providers2)
-=======
-        async def run_activity(requestor, agreement_id, provider):
-            logger.info(
-                "Starting activity for agreement %s (%s)", agreement_id, requestor.name
-            )
-
-            exe_script = wasi_exe_script(runner)
-            activity_id = await requestor.create_activity(agreement_id)
-            await provider.wait_for_exeunit_started()
-
-            batch_id = await requestor.call_exec(activity_id, json.dumps(exe_script))
-            await requestor.collect_results(
-                activity_id, batch_id, len(exe_script), timeout=30
-            )
-            await requestor.destroy_activity(activity_id)
-
-        async def run_and_abandon_activity(requestor, agreement_id, provider):
-            logger.info(
-                "Starting activity to abandon for agreement %s (%s)",
-                agreement_id,
-                requestor.name,
-            )
-
-            activity_id = await requestor.create_activity(agreement_id)
-            await provider.wait_for_exeunit_started()
-            await requestor.call_exec(
-                activity_id, json.dumps(wasi_sleeper_exe_script())
-            )
-
-            logger.info("Stopping requestor %s", requestor.name)
-            await requestor.stop()
-            # test teardown fails when a container is removed; restart instead
-            requestor.container.restart()
-
-        requestor1, requestor2 = requestors
-
-        logger.info("Requestor %s is negotiating an agreement", requestor1.name)
-
-        agreement_providers = await negotiate_agreements(
-            requestor1,
-            build_demand(requestor1, sleeper_task=True),
-            providers,
-        )
-        await run_and_abandon_activity(requestor1, *agreement_providers[0])
-
-        # await activity termination
-        provider = agreement_providers[0][1]
-        await provider.wait_for_exeunit_exited()
-
-        agreement_providers = await negotiate_agreements(
-            requestor2,
-            build_demand(requestor2),
-            providers,
-            wait_for_offers_subscribed=False,
-        )
-        await run_activity(requestor2, *agreement_providers[0])
->>>>>>> ef34e536
+        await run(requestor2, agreement_providers2)