--- conflicted
+++ resolved
@@ -100,16 +100,73 @@
 
 
 @pytest.mark.asyncio
-<<<<<<< HEAD
-async def test_provider_renegotiate_proposal(
-=======
 async def test_provider_single_simultaneous_activity(
->>>>>>> d4e6e511
     common_assets: Path,
     config_overrides: List[Override],
     log_dir: Path,
 ):
-<<<<<<< HEAD
+    """Test provider rejecting second activity if one is already running.
+
+    Provider is expected to reject second activity, if one is already running.
+    """
+    runner, config = _create_runner(common_assets, config_overrides, log_dir)
+
+    async with runner(config.containers):
+        requestor = runner.get_probes(probe_type=RequestorProbe)[0]
+        providers = runner.get_probes(probe_type=ProviderProbe)
+        assert providers
+
+        # Market
+        task_package = wasi_task_package.format(
+            web_server_addr=runner.host_address, web_server_port=runner.web_server_port
+        )
+
+        demand = (
+            DemandBuilder(requestor)
+            .props_from_template(task_package)
+            .property("golem.srv.caps.multi-activity", True)
+            .constraints(
+                "(&(golem.com.pricing.model=linear)\
+                (golem.srv.caps.multi-activity=true)\
+                (golem.runtime.name=wasmtime))"
+            )
+            .build()
+        )
+
+        agreement_providers = await negotiate_agreements(
+            requestor,
+            demand,
+            providers,
+        )
+
+        #  Activity
+        agreement_id, provider = agreement_providers[0]
+
+        first_activity_id = await requestor.create_activity(agreement_id)
+
+        # Creation should fail here.
+        with pytest.raises(ApiException) as e:
+            await requestor.create_activity(agreement_id)
+
+        assert re.search(
+            r"terminated. Reason: Only single Activity allowed,"
+            r" message: Can't create 2 simultaneous Activities.",
+            e.value.body,
+        )
+
+        await requestor.destroy_activity(first_activity_id)
+        await provider.wait_for_exeunit_finished()
+
+        await requestor.terminate_agreement(agreement_id, None)
+        await provider.wait_for_agreement_terminated()
+
+
+@pytest.mark.asyncio
+async def test_provider_renegotiate_proposal(
+    common_assets: Path,
+    config_overrides: List[Override],
+    log_dir: Path,
+):
     """Tests providers' ability of renegotiating previously rejected proposal."""
 
     nodes = [
@@ -287,60 +344,4 @@
             requestor2, counter_providers, subscription_id2
         )
         logger.info("agreement_providers2: %s", agreement_providers2)
-        await run(requestor2, agreement_providers2)
-=======
-    """Test provider rejecting second activity if one is already running.
-
-    Provider is expected to reject second activity, if one is already running.
-    """
-    runner, config = _create_runner(common_assets, config_overrides, log_dir)
-
-    async with runner(config.containers):
-        requestor = runner.get_probes(probe_type=RequestorProbe)[0]
-        providers = runner.get_probes(probe_type=ProviderProbe)
-        assert providers
-
-        # Market
-        task_package = wasi_task_package.format(
-            web_server_addr=runner.host_address, web_server_port=runner.web_server_port
-        )
-
-        demand = (
-            DemandBuilder(requestor)
-            .props_from_template(task_package)
-            .property("golem.srv.caps.multi-activity", True)
-            .constraints(
-                "(&(golem.com.pricing.model=linear)\
-                (golem.srv.caps.multi-activity=true)\
-                (golem.runtime.name=wasmtime))"
-            )
-            .build()
-        )
-
-        agreement_providers = await negotiate_agreements(
-            requestor,
-            demand,
-            providers,
-        )
-
-        #  Activity
-        agreement_id, provider = agreement_providers[0]
-
-        first_activity_id = await requestor.create_activity(agreement_id)
-
-        # Creation should fail here.
-        with pytest.raises(ApiException) as e:
-            await requestor.create_activity(agreement_id)
-
-        assert re.search(
-            r"terminated. Reason: Only single Activity allowed,"
-            r" message: Can't create 2 simultaneous Activities.",
-            e.value.body,
-        )
-
-        await requestor.destroy_activity(first_activity_id)
-        await provider.wait_for_exeunit_finished()
-
-        await requestor.terminate_agreement(agreement_id, None)
-        await provider.wait_for_agreement_terminated()
->>>>>>> d4e6e511
+        await run(requestor2, agreement_providers2)