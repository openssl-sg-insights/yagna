use actix_web::{middleware, web, App, HttpServer, Responder};
use anyhow::{Context, Result};
use futures::prelude::*;
#[cfg(feature = "static-openssl")]
extern crate openssl_probe;

use std::{
    any::TypeId,
    collections::HashMap,
    convert::{TryFrom, TryInto},
    env,
    fmt::Debug,
    path::{Path, PathBuf},
};
use structopt::{clap, StructOpt};
use url::Url;
use ya_activity::service::Activity as ActivityService;
use ya_file_logging::start_logger;
use ya_identity::service::Identity as IdentityService;
use ya_market::MarketService;
use ya_metrics::{MetricsPusherOpts, MetricsService};
use ya_net::Net as NetService;
use ya_payment::{accounts as payment_accounts, PaymentService};
use ya_persistence::executor::{DbExecutor, DbMixedExecutor};
use ya_persistence::service::Persistence as PersistenceService;
use ya_sb_proto::{DEFAULT_GSB_URL, GSB_URL_ENV_VAR};
use ya_service_api::{CliCtx, CommandOutput, ResponseTable};
use ya_service_api_interfaces::Provider;
use ya_service_api_web::{
    middleware::{auth, Identity},
    rest_api_host_port, DEFAULT_YAGNA_API_URL, YAGNA_API_URL_ENV_VAR,
};
use ya_sgx::SgxService;
use ya_utils_path::data_dir::DataDir;
use ya_utils_process::lock::ProcLock;
use ya_version::VersionService;
use ya_vpn::VpnService;

use ya_service_bus::typed as gsb;

mod autocomplete;
mod extension;
mod model;

use crate::extension::Extension;
use autocomplete::CompleteCommand;

use ya_activity::TrackerRef;

lazy_static::lazy_static! {
    static ref DEFAULT_DATA_DIR: String = DataDir::new(clap::crate_name!()).to_string();
}

#[derive(StructOpt, Debug)]
#[structopt(about = clap::crate_description!())]
#[structopt(global_setting = clap::AppSettings::ColoredHelp)]
#[structopt(global_setting = clap::AppSettings::DeriveDisplayOrder)]
#[structopt(version = ya_compile_time_utils::version_describe!())]
/// Golem network server.
///
/// By running this software you declare that you have read,
/// understood and hereby accept the disclaimer and
/// privacy warning found at https://handbook.golem.network/see-also/terms
///
/// Use RUST_LOG env variable to change log level.
struct CliArgs {
    /// Accept the disclaimer and privacy warning found at
    /// {n}https://handbook.golem.network/see-also/terms
    #[structopt(long)]
    #[cfg_attr(not(feature = "tos"), structopt(hidden = true))]
    accept_terms: bool,

    /// Service data dir
    #[structopt(
        short,
        long = "datadir",
        env = "YAGNA_DATADIR",
        default_value = &*DEFAULT_DATA_DIR,
        hide_env_values = true,
        set = clap::ArgSettings::Global,
    )]
    data_dir: DataDir,

    /// Service Bus (aka GSB) URL
    #[structopt(
        short,
        long,
        env = GSB_URL_ENV_VAR,
        default_value = DEFAULT_GSB_URL,
        hide_env_values = true,
        set = clap::ArgSettings::Global,
    )]
    gsb_url: Url,

    /// Return results in JSON format
    #[structopt(long, set = clap::ArgSettings::Global)]
    json: bool,

    #[structopt(hidden = true)]
    #[structopt(long, set = clap::ArgSettings::Global)]
    quiet: bool,

    #[structopt(subcommand)]
    command: CliCommand,
}

impl CliArgs {
    pub fn get_data_dir(&self) -> Result<PathBuf> {
        self.data_dir.get_or_create()
    }

    pub async fn run_command(self) -> Result<()> {
        let ctx: CliCtx = (&self).try_into()?;

        ctx.output(self.command.run_command(&ctx).await?);
        Ok(())
    }
}

impl TryFrom<&CliArgs> for CliCtx {
    type Error = anyhow::Error;

    fn try_from(args: &CliArgs) -> Result<Self, Self::Error> {
        let data_dir = args.get_data_dir()?;

        Ok(CliCtx {
            data_dir,
            gsb_url: Some(args.gsb_url.clone()),
            json_output: args.json,
            quiet: args.quiet,
            accept_terms: if cfg!(feature = "tos") {
                args.accept_terms
            } else {
                true
            },
            metrics_ctx: None,
        })
    }
}

#[derive(Clone)]
struct ServiceContext {
    ctx: CliCtx,
    dbs: HashMap<TypeId, DbExecutor>,
    mixed_dbs: HashMap<TypeId, DbMixedExecutor>,
    default_db: DbExecutor,
    default_mixed: DbMixedExecutor,
    activity_tracker: ya_activity::TrackerRef,
}

impl<S: 'static> Provider<S, DbExecutor> for ServiceContext {
    fn component(&self) -> DbExecutor {
        match self.dbs.get(&TypeId::of::<S>()) {
            Some(db) => db.clone(),
            None => self.default_db.clone(),
        }
    }
}

impl<S: 'static> Provider<S, DbMixedExecutor> for ServiceContext {
    fn component(&self) -> DbMixedExecutor {
        match self.mixed_dbs.get(&TypeId::of::<S>()) {
            Some(db) => db.clone(),
            None => self.default_mixed.clone(),
        }
    }
}

impl<S: 'static> Provider<S, ya_activity::TrackerRef> for ServiceContext {
    fn component(&self) -> ya_activity::TrackerRef {
        self.activity_tracker.clone()
    }
}

impl<S: 'static> Provider<S, CliCtx> for ServiceContext {
    fn component(&self) -> CliCtx {
        self.ctx.clone()
    }
}

impl<S: 'static> Provider<S, ()> for ServiceContext {
    fn component(&self) -> () {
        ()
    }
}

impl ServiceContext {
    fn make_entry<S: 'static>(path: &PathBuf, name: &str) -> Result<(TypeId, DbExecutor)> {
        Ok((TypeId::of::<S>(), DbExecutor::from_data_dir(path, name)?))
    }

    fn make_mixed_entry<S: 'static>(
        path: &PathBuf,
        name: &str,
    ) -> Result<(TypeId, DbMixedExecutor)> {
        let disk_db = DbExecutor::from_data_dir(path, name)?;
        let ram_db = DbExecutor::in_memory(name)?;

        Ok((TypeId::of::<S>(), DbMixedExecutor::new(disk_db, ram_db)))
    }

    fn set_metrics_ctx(&mut self, metrics_opts: &MetricsPusherOpts) {
        self.ctx.metrics_ctx = Some(metrics_opts.into())
    }
}

impl TryFrom<CliCtx> for ServiceContext {
    type Error = anyhow::Error;

    fn try_from(ctx: CliCtx) -> Result<Self, Self::Error> {
        let default_name = clap::crate_name!();
        let default_db = DbExecutor::from_data_dir(&ctx.data_dir, default_name)?;
        let dbs = [
            Self::make_entry::<ActivityService>(&ctx.data_dir, "activity")?,
            Self::make_entry::<PaymentService>(&ctx.data_dir, "payment")?,
        ]
        .iter()
        .cloned()
        .collect();

        let market_db = Self::make_mixed_entry::<MarketService>(&ctx.data_dir, "market")?;
        let mixed_dbs = [market_db.clone()].iter().cloned().collect();
        let activity_tracker = TrackerRef::create();

        Ok(ServiceContext {
            ctx,
            dbs,
            mixed_dbs,
            default_db,
            default_mixed: market_db.1,
            activity_tracker,
        })
    }
}

#[ya_service_api_derive::services(ServiceContext)]
enum Services {
    #[enable(gsb, cli)]
    Db(PersistenceService),
    // Metrics service must be activated before all other services
    // to that will use it. Identity service is used by the Metrics,
    // so must be initialized before.
    #[enable(gsb, cli(flatten))]
    Identity(IdentityService),
    #[enable(gsb, rest)]
    Metrics(MetricsService),
    #[enable(gsb, rest, cli)]
    Version(VersionService),
    #[enable(gsb, cli)]
    Net(NetService),
    #[enable(rest)]
    Vpn(VpnService),
    #[enable(gsb, rest)]
    Market(MarketService),
    #[enable(gsb, rest, cli)]
    Activity(ActivityService),
    #[enable(gsb, rest, cli)]
    Payment(PaymentService),
    #[enable(gsb)]
    SgxDriver(SgxService),
}

#[cfg(not(any(
    feature = "dummy-driver",
    feature = "erc20-driver",
    feature = "zksync-driver",
)))]
compile_error!("At least one payment driver needs to be enabled in order to make payments.");

#[allow(unused)]
async fn start_payment_drivers(data_dir: &Path) -> anyhow::Result<Vec<String>> {
    let mut drivers = vec![];
    #[cfg(feature = "dummy-driver")]
    {
        use ya_dummy_driver::{PaymentDriverService, DRIVER_NAME};
        PaymentDriverService::gsb(&()).await?;
        drivers.push(DRIVER_NAME.to_owned());
    }
    #[cfg(feature = "erc20-driver")]
    {
        use ya_erc20_driver::{PaymentDriverService, DRIVER_NAME};
        let db_executor = DbExecutor::from_data_dir(data_dir, "erc20-driver")?;
        PaymentDriverService::gsb(&db_executor).await?;
        drivers.push(DRIVER_NAME.to_owned());
    }
    #[cfg(feature = "zksync-driver")]
    {
        use ya_zksync_driver::{PaymentDriverService, DRIVER_NAME};
        let db_executor = DbExecutor::from_data_dir(data_dir, "zksync-driver")?;
        PaymentDriverService::gsb(&db_executor).await?;
        drivers.push(DRIVER_NAME.to_owned());
    }
    Ok(drivers)
}

#[derive(StructOpt, Debug)]
enum CliCommand {
    #[structopt(flatten)]
    #[structopt(setting = clap::AppSettings::DeriveDisplayOrder)]
    Commands(Services),

    #[structopt(name = "complete")]
    #[structopt(setting = structopt::clap::AppSettings::Hidden)]
    Complete(CompleteCommand),

    /// Core service usage
    #[structopt(setting = clap::AppSettings::DeriveDisplayOrder)]
    Service(ServiceCommand),

    /// Extension management
    #[structopt(setting = clap::AppSettings::DeriveDisplayOrder)]
    Extension(ExtensionCommand),

    #[structopt(external_subcommand)]
    #[structopt(setting = structopt::clap::AppSettings::Hidden)]
    Other(Vec<String>),
}

impl CliCommand {
    pub async fn run_command(self, ctx: &CliCtx) -> Result<CommandOutput> {
        match self {
            CliCommand::Commands(command) => {
                start_logger("warn", None, &vec![], false)?;
                command.run_command(ctx).await
            }
            CliCommand::Complete(complete) => complete.run_command(ctx),
            CliCommand::Service(service) => service.run_command(ctx).await,
            CliCommand::Extension(ext) => ext.run_command(ctx).await,
            CliCommand::Other(args) => extension::run::<CliArgs>(ctx, args).await,
        }
    }
}

#[derive(StructOpt, Debug)]
enum ExtensionCommand {
    /// List available extensions
    List {},
    /// Autostart extension
    Register { args: Vec<String> },
    /// Remove extension from autostart
    Unregister { name: String },
}

impl ExtensionCommand {
    pub async fn run_command(self, ctx: &CliCtx) -> Result<CommandOutput> {
        match self {
            ExtensionCommand::List {} => {
                let extensions = Extension::list();

                if ctx.json_output {
                    Self::map(extensions.into_iter())
                } else {
                    Self::table(extensions.into_iter())
                }
            }
            ExtensionCommand::Register { mut args } => {
                let mut ext = Extension::find(args.clone())?;
                args.remove(0);

                ext.conf.args = args;
                ext.conf.autostart = true;
                ext.write_conf().await?;

                Ok(CommandOutput::NoOutput)
            }
            ExtensionCommand::Unregister { name } => {
                let mut ext = Extension::find(vec![name])?;
                ext.conf.autostart = false;
                ext.write_conf().await?;

                Ok(CommandOutput::NoOutput)
            }
        }
    }

    fn map<I: Iterator<Item = Extension>>(extensions: I) -> Result<CommandOutput> {
        Ok(CommandOutput::object(
            extensions
                .map(|mut ext| {
                    let name = std::mem::take(&mut ext.name);
                    (name, ext)
                })
                .collect::<HashMap<_, _>>(),
        )?)
    }

    fn table<I: Iterator<Item = Extension>>(extensions: I) -> Result<CommandOutput> {
        Ok(ResponseTable {
            columns: vec![
                "name".into(),
                "autostart".into(),
                "path".into(),
                "args".into(),
            ],
            values: extensions
                .map(|ext| {
                    serde_json::json! {[
                        ext.name,
                        if ext.conf.autostart { 'x' } else { ' ' },
                        ext.path,
                        ext.conf.args.join(" "),
                    ]}
                })
                .collect(),
        }
        .into())
    }
}

#[derive(StructOpt, Debug)]
enum ServiceCommand {
    /// Runs server in foreground
    Run(ServiceCommandOpts),
    Shutdown(ShutdownOpts),
}

#[derive(StructOpt, Debug)]
struct ServiceCommandOpts {
    /// Service address
    #[structopt(
        short,
        long,
        env = YAGNA_API_URL_ENV_VAR,
        default_value = DEFAULT_YAGNA_API_URL,
        hide_env_values = true,
    )]
    api_url: Url,

    #[structopt(flatten)]
    metrics_opts: MetricsPusherOpts,

    #[structopt(long, env, default_value = "60")]
    max_rest_timeout: u64,

    ///changes log level from info to debug
    #[structopt(long)]
    debug: bool,

    /// Create logs in this directory. Logs are automatically rotated and compressed.
    /// If unset, then `data_dir` is used.
    /// If set to empty string, then logging to files is disabled.
    #[structopt(long, env = "YAGNA_LOG_DIR")]
    log_dir: Option<PathBuf>,
}

#[cfg(unix)]
async fn sd_notify(unset_environment: bool, state: &str) -> std::io::Result<()> {
    let addr = match env::var_os("NOTIFY_SOCKET") {
        Some(v) => v,
        None => {
            return Ok(());
        }
    };
    if unset_environment {
        env::remove_var("NOTIFY_SOCKET");
    }
    let socket = tokio::net::UnixDatagram::unbound()?;
    socket.send_to(state.as_ref(), addr).await?;
    Ok(())
}

#[derive(StructOpt, Debug)]
struct ShutdownOpts {
    #[structopt(long)]
    gracefully: bool,
}

#[cfg(not(unix))]
async fn sd_notify(_unset_environment: bool, _state: &str) -> std::io::Result<()> {
    // ignore for windows.
    Ok(())
}

impl ServiceCommand {
    async fn run_command(&self, ctx: &CliCtx) -> Result<CommandOutput> {
        if !ctx.accept_terms {
            prompt_terms()?;
        }
        match self {
            Self::Run(ServiceCommandOpts {
                api_url,
                metrics_opts,
                max_rest_timeout,
                log_dir,
                debug,
            }) => {
                // workaround to silence middleware logger by default
                // to enable it explicitly set RUST_LOG=info or more verbose
                env::set_var(
                    "RUST_LOG",
                    env::var("RUST_LOG")
                        .unwrap_or(format!("info,actix_web::middleware::logger=warn",)),
                );

                //this force_debug flag sets default log level to debug
                //if the --debug option is set
                let force_debug = *debug;
                let logger_handle = start_logger(
                    "info",
                    log_dir.as_deref().or(Some(&ctx.data_dir)).and_then(|path| {
                        match path.components().count() {
                            0 => None,
                            _ => Some(path),
                        }
                    }),
                    &vec![
                        ("actix_http::response", log::LevelFilter::Off),
                        ("h2", log::LevelFilter::Off),
                        ("hyper", log::LevelFilter::Info),
                        ("reqwest", log::LevelFilter::Info),
                        ("tokio_core", log::LevelFilter::Info),
                        ("tokio_reactor", log::LevelFilter::Info),
                        ("trust_dns_resolver", log::LevelFilter::Info),
                        ("trust_dns_proto", log::LevelFilter::Info),
                        ("web3", log::LevelFilter::Info),
                        ("tokio_util", log::LevelFilter::Off),
                        ("mio", log::LevelFilter::Off),
                    ],
                    force_debug,
                )?;

                let app_name = clap::crate_name!();
                log::info!(
                    "Starting {} service! Version: {}.",
                    app_name,
                    ya_compile_time_utils::version_describe!()
                );
                log::info!("Data directory: {}", ctx.data_dir.display());

                let _lock = ProcLock::new(app_name, &ctx.data_dir)?.lock(std::process::id())?;

                ya_sb_router::bind_gsb_router(ctx.gsb_url.clone())
                    .await
                    .context("binding service bus router")?;

                let mut context: ServiceContext = ctx.clone().try_into()?;
                context.set_metrics_ctx(metrics_opts);
                Services::gsb(&context).await?;

                ya_compile_time_utils::report_version_to_metrics();

                let drivers = start_payment_drivers(&ctx.data_dir).await?;
                payment_accounts::save_default_account(&ctx.data_dir, drivers)
                    .await
                    .unwrap_or_else(|e| {
                        log::error!("Saving default payment account failed: {}", e)
                    });
                payment_accounts::init_accounts(&ctx.data_dir)
                    .await
                    .unwrap_or_else(|e| log::error!("Initializing payment accounts failed: {}", e));

                let api_host_port = rest_api_host_port(api_url.clone());
                let rest_address = api_host_port.clone();

                let server = HttpServer::new(move || {
                    let app = App::new()
                        .wrap(middleware::Logger::default())
                        .wrap(auth::Auth::default())
                        .route("/me", web::get().to(me))
                        .service(forward_gsb);

                    let rest = Services::rest(app, &context);
                    log::info!("Http server thread started on: {}", rest_address);
                    rest
                })
                // this is maximum supported timeout for our REST API
                .keep_alive(std::time::Duration::from_secs(*max_rest_timeout))
                .bind(api_host_port.clone())
                .context(format!("Failed to bind http server on {:?}", api_host_port))?;

                let _ = extension::autostart(&ctx.data_dir, &api_url, &ctx.gsb_url)
                    .await
                    .map_err(|e| log::warn!("Failed to autostart extensions: {e}"));
                let server_fut = server.run();
                {
                    let server = server_fut.clone();
                    gsb::bind(model::BUS_ID, move |request: model::ShutdownRequest| {
                        let server = server.clone();
                        actix_rt::spawn(async move {
                            actix_rt::time::delay_for(std::time::Duration::from_secs(1)).await;
                            server.stop(request.graceful).await;
                        });

                        async move { Ok(()) }
                    });
                }

<<<<<<< HEAD
                future::try_join(server_fut, sd_notify(false, "READY=1")).await?;
=======
                gsb::bind(model::BUS_ID, move |_request: model::ShutdownRequest| {
                    log::warn!("ShutdownRequest not supported after migrating to new actix.");
                    // actix_rt::spawn(async move {
                    //     actix_rt::time::sleep(std::time::Duration::from_secs(1)).await;
                    //     actix_rt::System::current().stop()
                    // });

                    async move { Ok(()) }
                });

                future::try_join(server.run(), sd_notify(false, "READY=1")).await?;
>>>>>>> 7d3a8927

                log::info!("{} service successfully finished!", app_name);

                PaymentService::shut_down().await;
                NetService::shutdown()
                    .await
                    .map_err(|e| log::error!("Error shutting down NET: {}", e))
                    .ok();

                logger_handle.shutdown();
                Ok(CommandOutput::NoOutput)
            }
            Self::Shutdown(opts) => {
                let result = gsb::service(model::BUS_ID)
                    .call(model::ShutdownRequest {
                        graceful: opts.gracefully,
                    })
                    .await?;
                CommandOutput::object(&result)
            }
        }
    }
}

fn prompt_terms() -> Result<()> {
    use std::io::Write;

    let header = r#"
By running this software you declare that you have read, understood
and hereby accept the disclaimer and privacy warning found at
https://handbook.golem.network/see-also/terms

"#;

    let stdin = std::io::stdin();
    let mut stdout = std::io::stdout();

    stdout.write(header.as_bytes())?;
    stdout.flush()?;

    loop {
        stdout.write("Do you accept the terms and conditions? [yes/no]: ".as_bytes())?;
        stdout.flush()?;

        let mut buffer = String::new();
        stdin.read_line(&mut buffer)?;
        match buffer.to_lowercase().trim() {
            "yes" => return Ok(()),
            "no" => std::process::exit(1),
            _ => (),
        }
    }
}

async fn me(id: Identity) -> impl Responder {
    web::Json(id)
}

#[actix_web::post("/_gsb/{service:.*}")]
async fn forward_gsb(
    id: Identity,
<<<<<<< HEAD
    web::Path(service): web::Path<String>,
    data: web::Json<serde_json::Value>,
) -> impl Responder {
    use ya_service_bus::untyped as bus;
    log::debug!(target: "gsb-bridge", "called: {}", service);
    let data = flexbuffers::to_vec(data.into_inner()).map_err(actix_web::error::ErrorBadRequest)?;
=======
    service: web::Path<String>,
    data: web::Json<serde_json::Value>,
) -> impl Responder {
    use ya_service_bus::untyped as bus;
    let service = service.into_inner();

    log::debug!(target: "gsb-bridge", "called: {}", service);

    let inner_data = data.into_inner();
    let data = ya_service_bus::serialization::to_vec(&inner_data)
        .map_err(actix_web::error::ErrorBadRequest)?;
>>>>>>> 7d3a8927
    let r = bus::send(
        &format!("/{}", service),
        &format!("/local/{}", id.identity),
        &data,
    )
    .await
    .map_err(actix_web::error::ErrorInternalServerError)?;
<<<<<<< HEAD
    let json_resp: serde_json::Value =
        flexbuffers::from_slice(&r).map_err(actix_web::error::ErrorInternalServerError)?;
=======

    let json_resp: serde_json::Value = ya_service_bus::serialization::from_slice(&r)
        .map_err(actix_web::error::ErrorInternalServerError)?;
>>>>>>> 7d3a8927
    Ok::<_, actix_web::Error>(web::Json(json_resp))
}

#[actix_rt::main]
async fn main() -> Result<()> {
    dotenv::dotenv().ok();
    #[cfg(feature = "static-openssl")]
    openssl_probe::init_ssl_cert_env_vars();
    let args = CliArgs::from_args();

    std::env::set_var(GSB_URL_ENV_VAR, args.gsb_url.as_str()); // FIXME

    args.run_command().await
}<|MERGE_RESOLUTION|>--- conflicted
+++ resolved
@@ -571,23 +571,7 @@
                 let _ = extension::autostart(&ctx.data_dir, &api_url, &ctx.gsb_url)
                     .await
                     .map_err(|e| log::warn!("Failed to autostart extensions: {e}"));
-                let server_fut = server.run();
-                {
-                    let server = server_fut.clone();
-                    gsb::bind(model::BUS_ID, move |request: model::ShutdownRequest| {
-                        let server = server.clone();
-                        actix_rt::spawn(async move {
-                            actix_rt::time::delay_for(std::time::Duration::from_secs(1)).await;
-                            server.stop(request.graceful).await;
-                        });
-
-                        async move { Ok(()) }
-                    });
-                }
-
-<<<<<<< HEAD
-                future::try_join(server_fut, sd_notify(false, "READY=1")).await?;
-=======
+
                 gsb::bind(model::BUS_ID, move |_request: model::ShutdownRequest| {
                     log::warn!("ShutdownRequest not supported after migrating to new actix.");
                     // actix_rt::spawn(async move {
@@ -599,7 +583,6 @@
                 });
 
                 future::try_join(server.run(), sd_notify(false, "READY=1")).await?;
->>>>>>> 7d3a8927
 
                 log::info!("{} service successfully finished!", app_name);
 
@@ -661,14 +644,6 @@
 #[actix_web::post("/_gsb/{service:.*}")]
 async fn forward_gsb(
     id: Identity,
-<<<<<<< HEAD
-    web::Path(service): web::Path<String>,
-    data: web::Json<serde_json::Value>,
-) -> impl Responder {
-    use ya_service_bus::untyped as bus;
-    log::debug!(target: "gsb-bridge", "called: {}", service);
-    let data = flexbuffers::to_vec(data.into_inner()).map_err(actix_web::error::ErrorBadRequest)?;
-=======
     service: web::Path<String>,
     data: web::Json<serde_json::Value>,
 ) -> impl Responder {
@@ -680,7 +655,6 @@
     let inner_data = data.into_inner();
     let data = ya_service_bus::serialization::to_vec(&inner_data)
         .map_err(actix_web::error::ErrorBadRequest)?;
->>>>>>> 7d3a8927
     let r = bus::send(
         &format!("/{}", service),
         &format!("/local/{}", id.identity),
@@ -688,14 +662,9 @@
     )
     .await
     .map_err(actix_web::error::ErrorInternalServerError)?;
-<<<<<<< HEAD
-    let json_resp: serde_json::Value =
-        flexbuffers::from_slice(&r).map_err(actix_web::error::ErrorInternalServerError)?;
-=======
 
     let json_resp: serde_json::Value = ya_service_bus::serialization::from_slice(&r)
         .map_err(actix_web::error::ErrorInternalServerError)?;
->>>>>>> 7d3a8927
     Ok::<_, actix_web::Error>(web::Json(json_resp))
 }
 
