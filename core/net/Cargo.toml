--- conflicted
+++ resolved
@@ -9,12 +9,8 @@
 service=[]
 
 [dependencies]
-<<<<<<< HEAD
-ya-core-model = { version = "0.1", features=["ethaddr", "net", "identity"] }
-=======
 ya-client-model = "0.1"
-ya-core-model = { version = "0.1", features=["net"] }
->>>>>>> 299e8943
+ya-core-model = { version = "0.1", features=["net", "identity"] }
 ya-service-api = "0.1"
 ya-service-api-interfaces = "0.1"
 ya-service-bus = "0.2"
@@ -34,6 +30,7 @@
 required-features = ["service"]
 
 [dev-dependencies]
+actix-rt = "1.0"
 env_logger = "0.7"
 structopt = "0.3"
 serde = "1.0"
