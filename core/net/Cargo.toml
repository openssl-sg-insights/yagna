[package]
name = "ya-net"
version = "0.2.0"
authors = ["Golem Factory <contact@golem.network>"]
edition = "2018"

[features]
default = []
service = []

[dependencies]
ya-core-model = { version = "^0.3", features=["net", "identity"] }
ya-service-api = "0.1"
ya-service-api-interfaces = "0.1"
<<<<<<< HEAD
ya-service-bus = "0.3"
ya-utils-networking = "0.1"
=======
ya-service-bus = "0.4"
>>>>>>> fce5fd32

actix-rt = "1.0"
anyhow = "1.0"
futures = "0.3"
lazy_static = "1.4"
log = "0.4"
serde_json = "1.0"
thiserror = "1.0"
tokio = { version = "0.2", features = ["time"] }

[dev-dependencies]
ya-sb-proto = "0.2"
ya-sb-router = "0.4"

env_logger = "0.7"
serde = "1.0"
structopt = "0.3"<|MERGE_RESOLUTION|>--- conflicted
+++ resolved
@@ -12,12 +12,8 @@
 ya-core-model = { version = "^0.3", features=["net", "identity"] }
 ya-service-api = "0.1"
 ya-service-api-interfaces = "0.1"
-<<<<<<< HEAD
-ya-service-bus = "0.3"
+ya-service-bus = "0.4"
 ya-utils-networking = "0.1"
-=======
-ya-service-bus = "0.4"
->>>>>>> fce5fd32
 
 actix-rt = "1.0"
 anyhow = "1.0"
