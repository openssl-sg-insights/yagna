use std::cell::RefCell;
use std::collections::{HashMap, HashSet};
use std::future::Future;
use std::net::{SocketAddr, ToSocketAddrs};
use std::rc::Rc;
use std::str::FromStr;
use std::sync::atomic::AtomicBool;
use std::sync::atomic::Ordering::Relaxed;
use std::sync::{Arc, Mutex};
use std::task::Poll;

use anyhow::{anyhow, Context as AnyhowContext};
use futures::channel::mpsc;
use futures::stream::LocalBoxStream;
use futures::{FutureExt, SinkExt, Stream, StreamExt, TryStreamExt};
use tokio::time;
use url::Url;

use ya_core_model::net::{self, net_service};
use ya_core_model::NodeId;
use ya_relay_client::{Client, ClientBuilder, ForwardReceiver};
use ya_relay_proto::codec::forward::{PrefixedSink, PrefixedStream, SinkKind};
use ya_sb_proto::codec::GsbMessage;
use ya_sb_proto::CallReplyCode;
use ya_service_bus::{untyped as local_bus, Error, ResponseChunk};
use ya_utils_networking::resolver;

use crate::bcast::BCastService;
use crate::config::Config;
use crate::hybrid::codec;
use crate::hybrid::crypto::IdentityCryptoProvider;

const DEFAULT_NET_RELAY_HOST: &str = "127.0.0.1:7464";
const DEFAULT_BROADCAST_NODE_COUNT: u32 = 12;

pub type BCastHandler = Box<dyn FnMut(String, &[u8]) + Send>;

type BusSender = mpsc::Sender<ResponseChunk>;
type BusReceiver = mpsc::Receiver<ResponseChunk>;
type NetSender = mpsc::Sender<Vec<u8>>;
type NetReceiver = mpsc::Receiver<Vec<u8>>;
type NetSinkKind = SinkKind<NetSender, mpsc::SendError>;
type NetSinkKey = (NodeId, bool);

type ArcMap<K, V> = Arc<Mutex<HashMap<K, V>>>;

lazy_static::lazy_static! {
    pub(crate) static ref BCAST: BCastService = Default::default();
    pub(crate) static ref BCAST_HANDLERS: ArcMap<String, Arc<Mutex<BCastHandler>>> = Default::default();
    pub(crate) static ref BCAST_SENDER: Arc<Mutex<Option<NetSender>>> = Default::default();
}

thread_local! {
    static CLIENT: RefCell<Option<Client>> = Default::default();
}

async fn relay_addr(config: &Config) -> anyhow::Result<SocketAddr> {
    let host_port = match &config.host {
        Some(val) => val.to_string(),
        None => resolver::resolve_yagna_srv_record("_net_relay._udp")
            .await
            // FIXME: remove
            .unwrap_or_else(|_| DEFAULT_NET_RELAY_HOST.to_string()),
    };
    log::trace!("resolving host_port: {}", host_port);
    let (host, port) = &host_port
        .split_once(":")
        .context("Please use host:port format")?;
    let ip = resolver::resolve_dns_record_host(&host).await?;
    let ip_port = format!("{}:{}", ip, port);
    let socket = ip_port
        .to_socket_addrs()?
        .next()
        .expect("relay address needed");
    Ok(socket)
}

pub struct Net;

impl Net {
    pub async fn gsb<Context>(_: Context, config: Config) -> anyhow::Result<()> {
        let (default_id, ids) = crate::service::identities().await?;
        start_network(config, default_id, ids).await?;
        Ok(())
    }
}

// FIXME: examples compatibility
#[allow(unused)]
pub async fn bind_remote<T>(_: T, default_id: NodeId, ids: Vec<NodeId>) -> anyhow::Result<()> {
    start_network(Config::from_env()?, default_id, ids).await
}

pub async fn start_network(
    config: Config,
    default_id: NodeId,
    ids: Vec<NodeId>,
) -> anyhow::Result<()> {
    let url = Url::parse(&format!(
        "udp://{}",
        relay_addr(&config)
            .await
            .map_err(|e| anyhow!("Resolving hybrid NET relay server failed. Error: {}", e))?
    ))?;
    log::debug!("Setting up hybrid net with url: {}", url);
    let provider = IdentityCryptoProvider::new(default_id);

    log::info!("Starting network (hybrid) with identity: {}", default_id);

    let client = ClientBuilder::from_url(url)
        .crypto(provider)
        .listen(config.bind_url.clone())
        .connect()
        .build()
        .await?;
    CLIENT.with(|c| {
        c.borrow_mut().replace(client.clone());
    });

    let (btx, brx) = mpsc::channel(1);
    BCAST_SENDER.lock().unwrap().replace(btx);

    let receiver = client.forward_receiver().await.unwrap();
    let mut services: HashSet<_> = Default::default();
    ids.iter().for_each(|id| {
        let service = net_service(id);
<<<<<<< HEAD
        services.insert(format!("/u{}", service));
=======
        services.insert(format!("/udp{}", service));
>>>>>>> eda9546d
        services.insert(service);
    });
    let state = State::new(ids, services);

    // outbound traffic
    let net_handler = || {
        let default_id = default_id.clone();
        move |_: &str, addr: &str| {
            let from = default_id.clone();
            match parse_net_to_addr(addr) {
                Ok((to, addr)) => Ok((from, to, addr)),
                Err(err) => anyhow::bail!("invalid address: {}", err),
            }
        }
    };
<<<<<<< HEAD
    bind_local_bus(net::BUS_ID, state.clone(), true, net_handler());
    bind_local_bus(net::BUS_ID_UDP, state.clone(), false, net_handler());
=======
    bind_local_bus(net::BUS_ID_UDP, state.clone(), false, net_handler());
    bind_local_bus(net::BUS_ID, state.clone(), true, net_handler());
>>>>>>> eda9546d

    let from_handler = || {
        let state_from = state.clone();
        move |_: &str, addr: &str| {
            let (from, to, addr) =
                parse_from_to_addr(addr).map_err(|e| anyhow::anyhow!("invalid address: {}", e))?;
            if !state_from.inner.borrow().ids.contains(&from) {
                anyhow::bail!("unknown identity: {:?}", from);
            }
            Ok((from, to, addr))
        }
    };
    bind_local_bus("/from", state.clone(), true, from_handler());
<<<<<<< HEAD
    bind_local_bus("/u/from", state.clone(), true, from_handler());
=======
    bind_local_bus("/udp/from", state.clone(), false, from_handler());
>>>>>>> eda9546d

    tokio::task::spawn_local(broadcast_handler(brx));
    tokio::task::spawn_local(forward_handler(receiver, state.clone()));

    // Keep server connection alive by pinging every `YA_NET_DEFAULT_PING_INTERVAL` seconds.
    let client_ = client.clone();
    tokio::task::spawn_local(async move {
        let mut interval = time::interval(config.ping_interval);
        loop {
            interval.tick().await;
            if let Ok(session) = client_.sessions.server_session().await {
                log::trace!("Sending ping to keep session alive.");
                let _ = session.ping().await;
            }
        }
    });

    if let Some(address) = client.public_addr().await {
        log::info!("Public address: {}", address);
    }

    Ok(())
}

fn bind_local_bus<F>(address: &'static str, state: State, reliable: bool, resolver: F)
where
    F: Fn(&str, &str) -> anyhow::Result<(NodeId, NodeId, String)> + 'static,
{
    let resolver = Rc::new(resolver);

    let resolver_ = resolver.clone();
    let state_ = state.clone();
    let rpc = move |caller: &str, addr: &str, msg: &[u8]| {
        log::trace!("local bus: rpc call (egress): {}", addr);

        let (caller_id, remote_id, address) = match (*resolver_)(caller, addr) {
            Ok(id) => id,
            Err(err) => {
                log::debug!("rpc {} forward error: {}", addr, err);
                return async move { Ok(chunk_err(0, err).unwrap().into_bytes()) }.left_future();
            }
        };

        log::trace!(
            "local bus: rpc call (egress): {} ({} -> {})",
            address,
            caller_id,
            remote_id
        );

        let mut rx = if state_.inner.borrow().ids.contains(&remote_id) {
            let (tx, rx) = mpsc::channel(1);
            forward_bus_to_local(&caller_id.to_string(), addr, msg, &state_, tx);
            rx
        } else {
            forward_bus_to_net(caller_id, remote_id, address, msg, &state_, reliable)
        };

        async move {
            match rx.next().await.ok_or(Error::Cancelled) {
                Ok(chunk) => match chunk {
                    ResponseChunk::Full(vec) => Ok(vec),
                    ResponseChunk::Part(_) => {
                        Err(Error::GsbFailure("partial response".to_string()))
                    }
                },
                Err(err) => Err(err),
            }
        }
        .right_future()
    };

    let stream = move |caller: &str, addr: &str, msg: &[u8]| {
        log::trace!("local bus: stream call (egress): {}", addr);

        let (caller_id, remote_id, address) = match (*resolver)(caller, addr) {
            Ok(id) => id,
            Err(err) => {
                log::debug!("local bus: stream call (egress) to {} error: {}", addr, err);
                return futures::stream::once(async move { chunk_err(0, err) })
                    .boxed_local()
                    .left_stream();
            }
        };

        log::trace!(
            "local bus: stream call (egress): {} ({} -> {})",
            address,
            caller_id,
            remote_id
        );

        let rx = if state.inner.borrow().ids.contains(&remote_id) {
            let (tx, rx) = mpsc::channel(1);
            forward_bus_to_local(&caller_id.to_string(), addr, msg, &state, tx);
            rx
        } else {
            forward_bus_to_net(caller_id, remote_id, address, msg, &state, reliable)
        };

        let eos = Rc::new(AtomicBool::new(false));
        let eos_chain = eos.clone();

        rx.map(move |v| {
            v.is_full().then(|| eos.store(true, Relaxed));
            Ok(v)
        })
        .chain(futures::stream::poll_fn(move |_| {
            if eos_chain.load(Relaxed) {
                Poll::Ready(None)
            } else {
                eos_chain.store(true, Relaxed);
                Poll::Ready(Some(Ok(ResponseChunk::Full(Vec::new()))))
            }
        }))
        .boxed_local()
        .right_stream()
    };

    log::debug!("local bus: subscribing to {}", address);
    local_bus::subscribe(address, rpc, stream);
}

/// Forward requests from and to the local bus
fn forward_bus_to_local(caller: &str, addr: &str, data: &[u8], state: &State, tx: BusSender) {
    let address = match {
        let inner = state.inner.borrow();
        inner
            .services
            .iter()
            .find(|&id| addr.starts_with(id))
            // replaces  /net/<dest_node_id>/test/1 --> /public/test/1
            .map(|s| addr.replacen(s, net::PUBLIC_PREFIX, 1))
    } {
        Some(address) => address,
        None => {
            let err = format!("unknown address: {}", addr);
            handler_reply_bad_request("unknown", err, tx);
            return;
        }
    };

    log::trace!("forwarding /net call to a local endpoint: {}", address);

    let send = local_bus::call_stream(address.as_str(), caller, data);
    tokio::task::spawn_local(async move {
        let _ = send
            .map_err(|e| Error::GsbFailure(e.to_string()))
            .forward(tx.sink_map_err(|e| Error::GsbFailure(e.to_string())))
            .await;
    });
}

/// Forward requests from local bus to the network
fn forward_bus_to_net(
    caller_id: NodeId,
    remote_id: NodeId,
    address: impl ToString,
    msg: &[u8],
    state: &State,
    reliable: bool,
) -> BusReceiver {
    let address = address.to_string();
    let state = state.clone();
    let request_id = gen_id().to_string();

    log::trace!("forward net {}", address);

    let (tx, rx) = mpsc::channel(1);
    let msg =
        match codec::encode_request(caller_id, address.clone(), request_id.clone(), msg.to_vec()) {
            Ok(vec) => vec,
            Err(err) => {
                log::debug!("forward net: invalid request: {}", err);
                handler_reply_bad_request(request_id, format!("invalid request: {}", err), tx);
                return rx;
            }
        };

    let request = Request {
        caller_id,
        remote_id,
        address,
        tx: tx.clone(),
    };
    {
        let mut inner = state.inner.borrow_mut();
        inner.requests.insert(request_id.clone(), request);
    }

    tokio::task::spawn_local(async move {
        log::trace!(
            "local bus handler -> send message to remote ({} B)",
            msg.len()
        );

        match state.forward_sink(remote_id, reliable).await {
            Ok(mut session) => {
                let _ = session.send(msg).await.map_err(|_| {
                    let err = format!("error sending message: session closed");
                    handler_reply_service_err(request_id, err, tx);
                });
            }
            Err(error) => {
                let err = format!("error forwarding message: {}", error);
                handler_reply_service_err(request_id, err, tx);
            }
        };
    });

    rx
}

/// Forward broadcast messages from the network to the local bus
fn broadcast_handler(rx: NetReceiver) -> impl Future<Output = ()> + Unpin + 'static {
    StreamExt::for_each(rx, move |payload| {
        async move {
            let client = CLIENT
                .with(|c| c.borrow().clone())
                .ok_or_else(|| anyhow::anyhow!("network not initialized"))?;
            client
                .broadcast(payload, DEFAULT_BROADCAST_NODE_COUNT)
                .await
                .context("broadcast failed")
        }
        .then(|result: anyhow::Result<()>| async move {
            if let Err(e) = result {
                log::debug!("unable to broadcast message: {}", e)
            }
        })
    })
    .boxed_local()
}

/// Handle incoming forward messages
fn forward_handler(
    receiver: ForwardReceiver,
    state: State,
) -> impl Future<Output = ()> + Unpin + 'static {
    receiver
        .for_each(move |fwd| {
            let state = state.clone();
            async move {
                let key = (fwd.node_id, fwd.reliable);
                let mut tx = match {
                    let inner = state.inner.borrow();
                    inner.routes.get(&key).cloned()
                } {
                    Some(cached) => cached,
                    None => {
                        let state = state.clone();
                        let (tx, rx) = forward_channel(fwd.reliable);
                        {
                            let mut inner = state.inner.borrow_mut();
                            inner.routes.insert(key, tx.clone());
                        }
                        tokio::task::spawn_local(inbound_handler(
                            rx,
                            fwd.node_id,
                            fwd.reliable,
                            state,
                        ));
                        tx
                    }
                };

                log::trace!("received forward packet ({} B)", fwd.payload.len());

                if tx.send(fwd.payload.into()).await.is_err() {
                    log::debug!("net routing error: channel closed");
                    state.remove_sink(&key);
                }
            }
        })
        .boxed_local()
}

fn forward_channel<'a>(reliable: bool) -> (mpsc::Sender<Vec<u8>>, LocalBoxStream<'a, Vec<u8>>) {
    let (tx, rx) = mpsc::channel(1);
    let rx = if reliable {
        PrefixedStream::new(rx)
            .inspect_err(|e| log::debug!("prefixed stream error: {}", e))
            .filter_map(|r| async move { r.ok().map(|b| b.to_vec()) })
            .boxed_local()
    } else {
        rx.boxed_local()
    };
    (tx, rx)
}

/// Forward node GSB messages from the network to the local bus
fn inbound_handler(
    rx: impl Stream<Item = Vec<u8>> + 'static,
    remote_id: NodeId,
    reliable: bool,
    state: State,
) -> impl Future<Output = ()> + Unpin + 'static {
    StreamExt::for_each(rx, move |payload| {
        let state = state.clone();
        log::trace!("local bus handler -> inbound message");

        async move {
            match codec::decode_message(payload.as_slice()) {
                Ok(Some(GsbMessage::CallRequest(request @ ya_sb_proto::CallRequest { .. }))) => {
                    handle_request(request, remote_id, state, reliable)
                }
                Ok(Some(GsbMessage::CallReply(reply @ ya_sb_proto::CallReply { .. }))) => {
                    handle_reply(reply, remote_id, state)
                }
                Ok(Some(GsbMessage::BroadcastRequest(
                    request @ ya_sb_proto::BroadcastRequest { .. },
                ))) => handle_broadcast(request, remote_id),
                Ok(None) => {
                    log::trace!("received a partial message");
                    Ok(())
                }
                Err(err) => anyhow::bail!("received message error: {}", err),
                _ => anyhow::bail!("unexpected message type"),
            }
        }
        .then(|result| async move {
            if let Err(e) = result {
                log::debug!("ingress message error: {}", e)
            }
        })
    })
    .boxed_local()
}

/// Forward messages from the network to the local bus
fn handle_request(
    request: ya_sb_proto::CallRequest,
    remote_id: NodeId,
    state: State,
    reliable: bool,
) -> anyhow::Result<()> {
    let caller_id = NodeId::from_str(&request.caller).ok();
    if !caller_id.map(|id| id == remote_id).unwrap_or(false) {
        anyhow::bail!("invalid caller id: {}", request.caller);
    }

    let address = request.address;
    let caller_id = caller_id.unwrap();
    let request_id = request.request_id;
    let request_id_chain = request_id.clone();
    let request_id_filter = request_id.clone();

    log::trace!(
        "handle request {} to {} from {}",
        request_id,
        address,
        remote_id
    );

    let eos = Rc::new(AtomicBool::new(false));
    let eos_map = eos.clone();
    let eos_chain = eos.clone();

    let stream = match {
        let inner = state.inner.borrow();
        inner
            .services
            .iter()
            .find(|&id| address.starts_with(id))
            // replaces  /net/<dest_node_id>/test/1 --> /public/test/1
            .map(|s| address.replacen(s, net::PUBLIC_PREFIX, 1))
    } {
        Some(address) => {
            log::trace!("handle request: calling: {}", address);
            local_bus::call_stream(&address, &request.caller, &request.data).left_stream()
        }
        None => {
            log::trace!("handle request failed: unknown address: {}", address);
            let err = Error::GsbBadRequest(format!("unknown address: {}", address));
            futures::stream::once(futures::future::err(err)).right_stream()
        }
    }
    .map(move |result| match result {
        Ok(chunk) => {
            chunk.is_full().then(|| eos_map.store(true, Relaxed));
            codec::reply_ok(request_id.clone(), chunk)
        }
        Err(err) => {
            eos_map.store(true, Relaxed);
            codec::reply_err(request_id.clone(), err)
        }
    })
    .chain(futures::stream::poll_fn(move |_| {
        if eos_chain.load(Relaxed) {
            Poll::Ready(None)
        } else {
            eos_chain.store(true, Relaxed);
            Poll::Ready(Some(codec::reply_eos(request_id_chain.clone())))
        }
    }))
    .filter_map(move |reply| {
        let filtered = match codec::encode_message(reply) {
            Ok(vec) => {
                log::trace!(
                    "handle request {}: reply chunk ({} B)",
                    request_id_filter,
                    vec.len()
                );
                Some(Ok::<Vec<u8>, mpsc::SendError>(vec))
            }
            Err(e) => {
                log::debug!("handle request: reply encoding error: {}", e);
                None
            }
        };
        async move { filtered }
    });

    tokio::task::spawn_local(
        async move {
            let sink = state.forward_sink(caller_id, reliable).await?;
            stream.forward(sink).await?;
            Ok::<_, anyhow::Error>(())
        }
        .then(|result| async move {
            if let Err(e) = result {
                log::debug!("reply forward error: {}", e);
            }
        }),
    );

    Ok(())
}

/// Forward replies from the network to the local bus
fn handle_reply(
    reply: ya_sb_proto::CallReply,
    remote_id: NodeId,
    state: State,
) -> anyhow::Result<()> {
    let full = reply.reply_type == ya_sb_proto::CallReplyType::Full as i32;

    log::debug!(
        "handle reply from node {} (full: {}, code: {}, id: {}) {} B",
        remote_id,
        full,
        reply.code,
        reply.request_id,
        reply.data.len(),
    );

    let mut request = match {
        let inner = state.inner.borrow();
        inner.requests.get(&reply.request_id).cloned()
    } {
        Some(request) if request.remote_id == remote_id => {
            if full {
                let mut inner = state.inner.borrow_mut();
                inner.requests.remove(&reply.request_id);
            }
            request
        }
        Some(_) => anyhow::bail!("invalid caller for request id: {}", reply.request_id),
        None => anyhow::bail!("invalid reply request id: {}", reply.request_id),
    };

    let data = if reply.code == CallReplyCode::CallReplyOk as i32 {
        reply.data
    } else {
        codec::encode_reply(reply).context("unable to encode reply")?
    };

    tokio::task::spawn_local(async move {
        let chunk = if full {
            ResponseChunk::Full(data)
        } else {
            ResponseChunk::Part(data)
        };
        if let Err(_) = request.tx.send(chunk).await {
            log::debug!("failed to forward reply: channel closed");
        }
    });

    Ok(())
}

/// Forward broadcasts from the network to the local bus
fn handle_broadcast(
    request: ya_sb_proto::BroadcastRequest,
    remote_id: NodeId,
) -> anyhow::Result<()> {
    let caller_id = NodeId::from_str(&request.caller).ok();
    if !caller_id.map(|id| id == remote_id).unwrap_or(false) {
        anyhow::bail!("invalid broadcast caller id: {}", request.caller);
    }

    log::trace!(
        "Received broadcast to topic {} from [{}].",
        &request.topic,
        &request.caller
    );

    let caller = caller_id.unwrap().to_string();

    tokio::task::spawn_local(async move {
        let data: Rc<[u8]> = request.data.into();
        let topic = request.topic;

        let handlers = BCAST_HANDLERS.lock().unwrap();
        for handler in BCAST
            .resolve(&topic)
            .into_iter()
            .filter_map(|e| handlers.get(e.as_ref()).clone())
        {
            let mut h = handler.lock().unwrap();
            (*(h))(caller.clone(), data.as_ref());
        }
    });

    Ok(())
}

#[derive(Clone)]
struct State {
    inner: Rc<RefCell<StateInner>>,
}

#[derive(Default)]
struct StateInner {
    requests: HashMap<String, Request<BusSender>>,
    routes: HashMap<NetSinkKey, NetSender>,
    forward: HashMap<NetSinkKey, NetSinkKind>,
    ids: HashSet<NodeId>,
    services: HashSet<String>,
}

impl State {
    fn new(ids: impl IntoIterator<Item = NodeId>, services: HashSet<String>) -> Self {
        Self {
            inner: Rc::new(RefCell::new(StateInner {
                ids: ids.into_iter().collect(),
                services,
                ..Default::default()
            })),
        }
    }

    async fn forward_sink(&self, remote_id: NodeId, reliable: bool) -> anyhow::Result<NetSinkKind> {
        match {
            let inner = self.inner.borrow();
            inner.forward.get(&(remote_id, reliable)).cloned()
        } {
            Some(sink) => Ok(sink),
            None => {
                let client = CLIENT
                    .with(|c| c.borrow().clone())
                    .ok_or_else(|| anyhow::anyhow!("network not started"))?;

                let forward: NetSinkKind = if reliable {
                    PrefixedSink::new(client.forward(remote_id).await?).into()
                } else {
                    client.forward_unreliable(remote_id).await?.into()
                };

                let mut inner = self.inner.borrow_mut();
                inner.forward.insert((remote_id, reliable), forward.clone());

                Ok(forward)
            }
        }
    }

    fn remove_sink(&self, key: &NetSinkKey) {
        let mut inner = self.inner.borrow_mut();
        inner.routes.remove(&key);
        inner.forward.remove(&key);
    }
}

#[allow(dead_code)]
#[derive(Clone)]
struct Request<S: Clone> {
    #[allow(dead_code)]
    caller_id: NodeId,
    remote_id: NodeId,
    #[allow(dead_code)]
    address: String,
    tx: S,
}

fn handler_reply_bad_request(request_id: impl ToString, error: impl ToString, tx: BusSender) {
    handler_reply_err(request_id, error, CallReplyCode::CallReplyBadRequest, tx);
}

fn handler_reply_service_err(request_id: impl ToString, error: impl ToString, tx: BusSender) {
    handler_reply_err(request_id, error, CallReplyCode::ServiceFailure, tx);
}

fn handler_reply_err(
    request_id: impl ToString,
    error: impl ToString,
    code: impl Into<i32>,
    mut tx: BusSender,
) {
    let err = codec::encode_error(request_id, error, code.into()).unwrap();
    tokio::task::spawn_local(async move {
        let _ = tx.send(ResponseChunk::Full(err)).await;
    });
}

fn chunk_err(request_id: impl ToString, err: impl ToString) -> Result<ResponseChunk, Error> {
    Ok(ResponseChunk::Full(codec::encode_message(
        codec::reply_err(request_id.to_string(), err),
    )?))
}

fn parse_net_to_addr(addr: &str) -> anyhow::Result<(NodeId, String)> {
    const ADDR_CONST: usize = 6;

    let mut it = addr.split("/").fuse().skip(1).peekable();
    let (prefix, to) = match (it.next(), it.next(), it.next()) {
<<<<<<< HEAD
        (Some("net"), Some(to), Some(_)) => ("", to),
        (Some("u"), Some("net"), Some(to)) if it.peek().is_some() => ("/u", to),
=======
        (Some("udp"), Some("net"), Some(to)) if it.peek().is_some() => ("/udp", to),
        (Some("net"), Some(to), Some(_)) => ("", to),
>>>>>>> eda9546d
        _ => anyhow::bail!("invalid net-to destination: {}", addr),
    };

    let to_id = to.parse::<NodeId>()?;
    let skip = prefix.len() + ADDR_CONST + to.len();
    let addr = net_service(format!("{}/{}", to, &addr[skip..]));

    Ok((to_id, format!("{}{}", prefix, addr)))
}

fn parse_from_to_addr(addr: &str) -> anyhow::Result<(NodeId, NodeId, String)> {
    const ADDR_CONST: usize = 10;

    let mut it = addr.split("/").fuse().skip(1).peekable();
    let (prefix, from, to) = match (it.next(), it.next(), it.next(), it.next(), it.next()) {
<<<<<<< HEAD
        (Some("from"), Some(from), Some("to"), Some(to), Some(_)) => ("", from, to),
        (Some("u"), Some("from"), Some(from), Some("to"), Some(to)) if it.peek().is_some() => {
            ("/u", from, to)
        }
=======
        (Some("udp"), Some("from"), Some(from), Some("to"), Some(to)) if it.peek().is_some() => {
            ("/udp", from, to)
        }
        (Some("from"), Some(from), Some("to"), Some(to), Some(_)) => ("", from, to),
>>>>>>> eda9546d
        _ => anyhow::bail!("invalid net-from-to destination: {}", addr),
    };

    let from_id = from.parse::<NodeId>()?;
    let to_id = to.parse::<NodeId>()?;
    let skip = prefix.len() + ADDR_CONST + from.len();
    let addr = net_service(&addr[skip..]);

    Ok((from_id, to_id, format!("{}{}", prefix, addr)))
}

fn gen_id() -> u64 {
    use rand::Rng;
    let mut rng = rand::thread_rng();
    rng.gen::<u64>() & 0x1f_ff_ff__ff_ff_ff_ffu64
}<|MERGE_RESOLUTION|>--- conflicted
+++ resolved
@@ -124,11 +124,7 @@
     let mut services: HashSet<_> = Default::default();
     ids.iter().for_each(|id| {
         let service = net_service(id);
-<<<<<<< HEAD
-        services.insert(format!("/u{}", service));
-=======
         services.insert(format!("/udp{}", service));
->>>>>>> eda9546d
         services.insert(service);
     });
     let state = State::new(ids, services);
@@ -144,13 +140,8 @@
             }
         }
     };
-<<<<<<< HEAD
-    bind_local_bus(net::BUS_ID, state.clone(), true, net_handler());
-    bind_local_bus(net::BUS_ID_UDP, state.clone(), false, net_handler());
-=======
     bind_local_bus(net::BUS_ID_UDP, state.clone(), false, net_handler());
     bind_local_bus(net::BUS_ID, state.clone(), true, net_handler());
->>>>>>> eda9546d
 
     let from_handler = || {
         let state_from = state.clone();
@@ -164,11 +155,7 @@
         }
     };
     bind_local_bus("/from", state.clone(), true, from_handler());
-<<<<<<< HEAD
-    bind_local_bus("/u/from", state.clone(), true, from_handler());
-=======
     bind_local_bus("/udp/from", state.clone(), false, from_handler());
->>>>>>> eda9546d
 
     tokio::task::spawn_local(broadcast_handler(brx));
     tokio::task::spawn_local(forward_handler(receiver, state.clone()));
@@ -785,13 +772,8 @@
 
     let mut it = addr.split("/").fuse().skip(1).peekable();
     let (prefix, to) = match (it.next(), it.next(), it.next()) {
-<<<<<<< HEAD
-        (Some("net"), Some(to), Some(_)) => ("", to),
-        (Some("u"), Some("net"), Some(to)) if it.peek().is_some() => ("/u", to),
-=======
         (Some("udp"), Some("net"), Some(to)) if it.peek().is_some() => ("/udp", to),
         (Some("net"), Some(to), Some(_)) => ("", to),
->>>>>>> eda9546d
         _ => anyhow::bail!("invalid net-to destination: {}", addr),
     };
 
@@ -807,17 +789,10 @@
 
     let mut it = addr.split("/").fuse().skip(1).peekable();
     let (prefix, from, to) = match (it.next(), it.next(), it.next(), it.next(), it.next()) {
-<<<<<<< HEAD
-        (Some("from"), Some(from), Some("to"), Some(to), Some(_)) => ("", from, to),
-        (Some("u"), Some("from"), Some(from), Some("to"), Some(to)) if it.peek().is_some() => {
-            ("/u", from, to)
-        }
-=======
         (Some("udp"), Some("from"), Some(from), Some("to"), Some(to)) if it.peek().is_some() => {
             ("/udp", from, to)
         }
         (Some("from"), Some(from), Some("to"), Some(to), Some(_)) => ("", from, to),
->>>>>>> eda9546d
         _ => anyhow::bail!("invalid net-from-to destination: {}", addr),
     };
 
