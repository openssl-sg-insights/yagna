--- conflicted
+++ resolved
@@ -1,10 +1,5 @@
-<<<<<<< HEAD
-use crate::accounts::{init_account, Account};
-use crate::DEFAULT_PAYMENT_DRIVER;
-=======
 // External crates
 use bigdecimal::BigDecimal;
->>>>>>> b4967120
 use chrono::Utc;
 use std::str::FromStr;
 use structopt::*;
@@ -16,7 +11,7 @@
 
 // Local uses
 use crate::accounts::{init_account, Account};
-use crate::{wallet, DEFAULT_PAYMENT_DRIVER, DEFAULT_PAYMENT_PLATFORM};
+use crate::{wallet, DEFAULT_PAYMENT_DRIVER};
 
 /// Payment management.
 #[derive(StructOpt, Debug)]
@@ -56,18 +51,6 @@
         #[structopt(long)]
         network: Option<String>,
     },
-<<<<<<< HEAD
-    Status {
-        #[structopt(long)]
-        account: Option<String>,
-        #[structopt(long, default_value = DEFAULT_PAYMENT_DRIVER)]
-        driver: String,
-        #[structopt(long)]
-        network: Option<String>,
-    },
-    Accounts,
-=======
->>>>>>> b4967120
     Invoice {
         address: Option<String>,
         #[structopt(subcommand)]
@@ -85,9 +68,12 @@
         token: Option<String>,
     },
     Status {
-        address: Option<String>,
-        #[structopt(long, short)]
-        platform: Option<String>,
+        #[structopt(long)]
+        account: Option<String>,
+        #[structopt(long, default_value = DEFAULT_PAYMENT_DRIVER)]
+        driver: String,
+        #[structopt(long)]
+        network: Option<String>,
     },
 }
 
