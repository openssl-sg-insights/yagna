use crate::processor::PaymentProcessor;
use futures::lock::Mutex;
use futures::prelude::*;
use metrics::counter;
use std::collections::HashMap;
use std::sync::Arc;
use ya_core_model as core;
use ya_persistence::executor::DbExecutor;
use ya_service_bus::typed::ServiceBinder;

pub fn bind_service(db: &DbExecutor, processor: PaymentProcessor) {
    log::debug!("Binding payment service to service bus");

    let processor = Arc::new(Mutex::new(processor));
    local::bind_service(db, processor.clone());
    public::bind_service(db, processor);

    log::debug!("Successfully bound payment service to service bus");
}

mod local {
    use super::*;
    use crate::dao::*;
    use chrono::NaiveDateTime;
    use std::collections::BTreeMap;
    use ya_client_model::payment::{Account, DocumentStatus, DriverDetails};
    use ya_core_model::payment::local::*;
    use ya_persistence::types::Role;

    pub fn bind_service(db: &DbExecutor, processor: Arc<Mutex<PaymentProcessor>>) {
        log::debug!("Binding payment local service to service bus");

        ServiceBinder::new(BUS_ID, db, processor)
            .bind_with_processor(schedule_payment)
            .bind_with_processor(register_driver)
            .bind_with_processor(unregister_driver)
            .bind_with_processor(register_account)
            .bind_with_processor(unregister_account)
            .bind_with_processor(notify_payment)
            .bind_with_processor(get_status)
            .bind_with_processor(get_invoice_stats)
            .bind_with_processor(get_accounts)
            .bind_with_processor(validate_allocation)
            .bind_with_processor(release_allocations)
            .bind_with_processor(get_drivers)
            .bind_with_processor(build_payments)
            .bind_with_processor(shut_down);

        // Initialize counters to 0 value. Otherwise they won't appear on metrics endpoint
        // until first change to value will be made.
        counter!("payment.invoices.requestor.accepted", 0);
        counter!("payment.invoices.requestor.accepted.call", 0);
        counter!("payment.invoices.requestor.received", 0);
        counter!("payment.invoices.requestor.received.call", 0);
        counter!("payment.invoices.requestor.cancelled", 0);
        counter!("payment.invoices.requestor.cancelled.call", 0);
        counter!("payment.invoices.requestor.paid", 0);
        counter!("payment.debit_notes.requestor.accepted", 0);
        counter!("payment.debit_notes.requestor.accepted.call", 0);
        counter!("payment.debit_notes.requestor.received", 0);
        counter!("payment.debit_notes.requestor.received.call", 0);
        counter!("payment.debit_notes.provider.issued", 0);
        counter!("payment.debit_notes.provider.sent", 0);
        counter!("payment.debit_notes.provider.sent.call", 0);
        counter!("payment.debit_notes.provider.accepted", 0);
        counter!("payment.debit_notes.provider.accepted.call", 0);
        counter!("payment.invoices.provider.issued", 0);
        counter!("payment.invoices.provider.sent", 0);
        counter!("payment.invoices.provider.sent.call", 0);
        counter!("payment.invoices.provider.cancelled", 0);
        counter!("payment.invoices.provider.cancelled.call", 0);
        counter!("payment.invoices.provider.paid", 0);
        counter!("payment.invoices.provider.accepted", 0);
        counter!("payment.invoices.provider.accepted.call", 0);
        counter!("payment.invoices.requestor.not-enough-funds", 0);

        counter!("payment.amount.received", 0, "platform" => "erc20-rinkeby-tglm");
        counter!("payment.amount.received", 0, "platform" => "erc20-mainnet-glm");
        counter!("payment.amount.received", 0, "platform" => "zksync-rinkeby-tglm");
        counter!("payment.amount.received", 0, "platform" => "zksync-mainnet-glm");

        counter!("payment.amount.sent", 0, "platform" => "erc20-rinkeby-tglm");
        counter!("payment.amount.sent", 0, "platform" => "erc20-mainnet-glm");
        counter!("payment.amount.sent", 0, "platform" => "zksync-rinkeby-tglm");
        counter!("payment.amount.sent", 0, "platform" => "zksync-mainnet-glm");

        log::debug!("Successfully bound payment local service to service bus");
    }

    async fn schedule_payment(
        db: DbExecutor,
        processor: Arc<Mutex<PaymentProcessor>>,
        sender: String,
        msg: SchedulePayment,
    ) -> Result<(), GenericError> {
        processor.lock().await.schedule_payment(msg).await?;
        Ok(())
    }

    async fn register_driver(
        db: DbExecutor,
        processor: Arc<Mutex<PaymentProcessor>>,
        sender: String,
        msg: RegisterDriver,
    ) -> Result<(), RegisterDriverError> {
        processor.lock().await.register_driver(msg).await
    }

    async fn unregister_driver(
        db: DbExecutor,
        processor: Arc<Mutex<PaymentProcessor>>,
        sender: String,
        msg: UnregisterDriver,
    ) -> Result<(), NoError> {
        processor.lock().await.unregister_driver(msg).await;
        Ok(())
    }

    async fn register_account(
        db: DbExecutor,
        processor: Arc<Mutex<PaymentProcessor>>,
        sender: String,
        msg: RegisterAccount,
    ) -> Result<(), RegisterAccountError> {
        processor.lock().await.register_account(msg).await
    }

    async fn unregister_account(
        db: DbExecutor,
        processor: Arc<Mutex<PaymentProcessor>>,
        sender: String,
        msg: UnregisterAccount,
    ) -> Result<(), NoError> {
        processor.lock().await.unregister_account(msg).await;
        Ok(())
    }

    async fn get_accounts(
        db: DbExecutor,
        processor: Arc<Mutex<PaymentProcessor>>,
        sender: String,
        msg: GetAccounts,
    ) -> Result<Vec<Account>, GenericError> {
        Ok(processor.lock().await.get_accounts().await)
    }

    async fn notify_payment(
        db: DbExecutor,
        processor: Arc<Mutex<PaymentProcessor>>,
        sender: String,
        msg: NotifyPayment,
    ) -> Result<(), GenericError> {
        processor.lock().await.notify_payment(msg).await?;
        Ok(())
    }

    async fn get_status(
        db: DbExecutor,
        processor: Arc<Mutex<PaymentProcessor>>,
        _caller: String,
        msg: GetStatus,
    ) -> Result<StatusResult, GenericError> {
        log::info!("get status: {:?}", msg);
        let GetStatus {
            address,
            driver,
            network,
            token,
<<<<<<< HEAD
            since,
=======
            after_timestamp,
>>>>>>> 9deaa40b
        } = msg;

        let (network, network_details) = processor
            .lock()
            .await
            .get_network(driver.clone(), network)
            .await
            .map_err(GenericError::new)?;
        let token = token.unwrap_or(network_details.default_token.clone());
        let after_timestamp = NaiveDateTime::from_timestamp(after_timestamp, 0);
        let platform = match network_details.tokens.get(&token) {
            Some(platform) => platform.clone(),
            None => {
                return Err(GenericError::new(format!(
                    "Unsupported token. driver={} network={} token={}",
                    driver, network, token
                )));
            }
        };

        let incoming_fut = async {
            db.as_dao::<AgreementDao>()
<<<<<<< HEAD
                .incoming_transaction_summary(platform.clone(), address.clone(), since)
=======
                .incoming_transaction_summary(
                    platform.clone(),
                    address.clone(),
                    after_timestamp.clone(),
                )
>>>>>>> 9deaa40b
                .await
        }
        .map_err(GenericError::new);

        let outgoing_fut = async {
            db.as_dao::<AgreementDao>()
<<<<<<< HEAD
                .outgoing_transaction_summary(platform.clone(), address.clone(), since)
=======
                .outgoing_transaction_summary(
                    platform.clone(),
                    address.clone(),
                    after_timestamp.clone(),
                )
>>>>>>> 9deaa40b
                .await
        }
        .map_err(GenericError::new);

        let reserved_fut = async {
            db.as_dao::<AllocationDao>()
                .total_remaining_allocation(
                    platform.clone(),
                    address.clone(),
                    after_timestamp.clone(),
                )
                .await
        }
        .map_err(GenericError::new);

        let amount_fut = async {
            processor
                .lock()
                .await
                .get_status(platform.clone(), address.clone())
                .await
        }
        .map_err(GenericError::new);

        let (incoming, outgoing, amount, reserved) =
            future::try_join4(incoming_fut, outgoing_fut, amount_fut, reserved_fut).await?;

        Ok(StatusResult {
            amount,
            reserved,
            outgoing,
            incoming,
            driver,
            network,
            token,
        })
    }

    async fn get_invoice_stats(
        db: DbExecutor,
        processor: Arc<Mutex<PaymentProcessor>>,
        _caller: String,
        msg: GetInvoiceStats,
    ) -> Result<InvoiceStats, GenericError> {
        let stats: BTreeMap<(Role, DocumentStatus), StatValue> = async {
            db.as_dao::<InvoiceDao>()
                .last_invoice_stats(msg.node_id, msg.since)
                .await
        }
        .map_err(GenericError::new)
        .await?;
        let mut output_stats = InvoiceStats::default();

        fn aggregate(
            iter: impl Iterator<Item = (DocumentStatus, StatValue)>,
        ) -> InvoiceStatusNotes {
            let mut notes = InvoiceStatusNotes::default();
            for (status, value) in iter {
                match status {
                    DocumentStatus::Issued => notes.issued += value,
                    DocumentStatus::Received => notes.received += value,
                    DocumentStatus::Accepted => notes.accepted += value,
                    DocumentStatus::Rejected => notes.rejected += value,
                    DocumentStatus::Failed => notes.failed += value,
                    DocumentStatus::Settled => notes.settled += value,
                    DocumentStatus::Cancelled => notes.cancelled += value,
                }
            }
            notes
        }

        if msg.provider {
            output_stats.provider = aggregate(
                stats
                    .iter()
                    .filter(|((role, _), _)| matches!(role, Role::Provider))
                    .map(|((_, status), value)| (*status, value.clone())),
            );
        }
        if msg.requestor {
            output_stats.requestor = aggregate(
                stats
                    .iter()
                    .filter(|((role, _), _)| matches!(role, Role::Requestor))
                    .map(|((_, status), value)| (*status, value.clone())),
            );
        }
        Ok(output_stats)
    }

    async fn validate_allocation(
        db: DbExecutor,
        processor: Arc<Mutex<PaymentProcessor>>,
        sender: String,
        msg: ValidateAllocation,
    ) -> Result<bool, ValidateAllocationError> {
        Ok(processor
            .lock()
            .await
            .validate_allocation(msg.platform, msg.address, msg.amount)
            .await?)
    }

    async fn release_allocations(
        db: DbExecutor,
        processor: Arc<Mutex<PaymentProcessor>>,
        _caller: String,
        msg: ReleaseAllocations,
    ) -> Result<(), GenericError> {
        Ok(processor.lock().await.release_allocations(true).await)
    }

    async fn get_drivers(
        db: DbExecutor,
        processor: Arc<Mutex<PaymentProcessor>>,
        _caller: String,
        msg: GetDrivers,
    ) -> Result<HashMap<String, DriverDetails>, NoError> {
        Ok(processor.lock().await.get_drivers().await)
    }

    async fn build_payments(
        db: DbExecutor,
        processor: Arc<Mutex<PaymentProcessor>>,
        _caller: String,
        msg: BuildPayments,
    ) -> Result<String, NoError> {
        todo!()
    }

    async fn shut_down(
        db: DbExecutor,
        processor: Arc<Mutex<PaymentProcessor>>,
        sender: String,
        msg: ShutDown,
    ) -> Result<(), GenericError> {
        // It's crucial to drop the lock on processor (hence assigning the future to a variable).
        // Otherwise, we won't be able to handle calls to `notify_payment` sent by drivers during shutdown.
        let shutdown_future = processor.lock().await.shut_down(msg.timeout);
        Ok(shutdown_future.await)
    }
}

mod public {
    use super::*;

    use crate::dao::*;
    use crate::error::DbError;
    use crate::utils::*;

    use crate::error::processor::VerifyPaymentError;
    use ya_client_model::payment::*;
    use ya_core_model::payment::public::*;
    use ya_persistence::types::Role;

    pub fn bind_service(db: &DbExecutor, processor: Arc<Mutex<PaymentProcessor>>) {
        log::debug!("Binding payment public service to service bus");

        ServiceBinder::new(BUS_ID, db, processor)
            .bind(send_debit_note)
            .bind(accept_debit_note)
            .bind(reject_debit_note)
            .bind(cancel_debit_note)
            .bind(send_invoice)
            .bind(accept_invoice)
            .bind(reject_invoice)
            .bind(cancel_invoice)
            .bind_with_processor(send_payment);

        log::debug!("Successfully bound payment public service to service bus");
    }

    // ************************** DEBIT NOTE **************************

    async fn send_debit_note(
        db: DbExecutor,
        sender_id: String,
        msg: SendDebitNote,
    ) -> Result<Ack, SendError> {
        let debit_note = msg.0;
        let debit_note_id = debit_note.debit_note_id.clone();
        let activity_id = debit_note.activity_id.clone();
        let agreement_id = debit_note.agreement_id.clone();

        log::debug!(
            "Got SendDebitNote [{}] from Node [{}].",
            debit_note_id,
            sender_id
        );
        counter!("payment.debit_notes.requestor.received.call", 1);

        let agreement = match get_agreement(agreement_id.clone(), core::Role::Requestor).await {
            Err(e) => {
                return Err(SendError::ServiceError(e.to_string()));
            }
            Ok(None) => {
                return Err(SendError::BadRequest(format!(
                    "Agreement {} not found",
                    debit_note.agreement_id
                )));
            }
            Ok(Some(agreement)) => agreement,
        };

        let offeror_id = agreement.offer.provider_id.to_string();
        let issuer_id = debit_note.issuer_id.to_string();
        if sender_id != offeror_id || sender_id != issuer_id {
            return Err(SendError::BadRequest("Invalid sender node ID".to_owned()));
        }

        let node_id = agreement.requestor_id().clone();
        match async move {
            db.as_dao::<AgreementDao>()
                .create_if_not_exists(agreement, node_id, Role::Requestor)
                .await?;
            db.as_dao::<ActivityDao>()
                .create_if_not_exists(activity_id, node_id, Role::Requestor, agreement_id)
                .await?;
            db.as_dao::<DebitNoteDao>()
                .insert_received(debit_note)
                .await?;

            log::info!(
                "DebitNote [{}] received from node [{}].",
                debit_note_id,
                issuer_id
            );
            counter!("payment.debit_notes.requestor.received", 1);
            Ok(())
        }
        .await
        {
            Ok(_) => Ok(Ack {}),
            Err(DbError::Query(e)) => return Err(SendError::BadRequest(e.to_string())),
            Err(e) => return Err(SendError::ServiceError(e.to_string())),
        }
    }

    async fn accept_debit_note(
        db: DbExecutor,
        sender_id: String,
        msg: AcceptDebitNote,
    ) -> Result<Ack, AcceptRejectError> {
        let debit_note_id = msg.debit_note_id;
        let acceptance = msg.acceptance;
        let node_id = msg.issuer_id;

        log::debug!(
            "Got AcceptDebitNote [{}] from Node [{}].",
            debit_note_id,
            sender_id
        );
        counter!("payment.debit_notes.provider.accepted.call", 1);

        let dao: DebitNoteDao = db.as_dao();
        let debit_note: DebitNote = match dao.get(debit_note_id.clone(), node_id).await {
            Ok(Some(debit_note)) => debit_note.into(),
            Ok(None) => return Err(AcceptRejectError::ObjectNotFound),
            Err(e) => return Err(AcceptRejectError::ServiceError(e.to_string())),
        };

        if sender_id != debit_note.recipient_id.to_string() {
            return Err(AcceptRejectError::Forbidden);
        }

        if debit_note.total_amount_due != acceptance.total_amount_accepted {
            let msg = format!(
                "Invalid amount accepted. Expected: {} Actual: {}",
                debit_note.total_amount_due, acceptance.total_amount_accepted
            );
            return Err(AcceptRejectError::BadRequest(msg));
        }

        match debit_note.status {
            DocumentStatus::Accepted => return Ok(Ack {}),
            DocumentStatus::Settled => return Ok(Ack {}),
            DocumentStatus::Cancelled => {
                return Err(AcceptRejectError::BadRequest(
                    "Cannot accept cancelled debit note".to_owned(),
                ));
            }
            _ => (),
        }

        match dao.accept(debit_note_id.clone(), node_id).await {
            Ok(_) => {
                log::info!("Node [{}] accepted DebitNote [{}].", node_id, debit_note_id);
                counter!("payment.debit_notes.provider.accepted", 1);
                Ok(Ack {})
            }
            Err(DbError::Query(e)) => Err(AcceptRejectError::BadRequest(e.to_string())),
            Err(e) => Err(AcceptRejectError::ServiceError(e.to_string())),
        }
    }

    async fn reject_debit_note(
        db: DbExecutor,
        sender: String,
        msg: RejectDebitNote,
    ) -> Result<Ack, AcceptRejectError> {
        unimplemented!() // TODO
    }

    async fn cancel_debit_note(
        db: DbExecutor,
        sender: String,
        msg: CancelDebitNote,
    ) -> Result<Ack, CancelError> {
        unimplemented!() // TODO
    }

    // *************************** INVOICE ****************************

    async fn send_invoice(
        db: DbExecutor,
        sender_id: String,
        msg: SendInvoice,
    ) -> Result<Ack, SendError> {
        let invoice = msg.0;
        let invoice_id = invoice.invoice_id.clone();
        let agreement_id = invoice.agreement_id.clone();
        let activity_ids = invoice.activity_ids.clone();

        log::debug!(
            "Got SendInvoice [{}] from Node [{}].",
            invoice_id,
            sender_id
        );
        counter!("payment.invoices.requestor.received.call", 1);

        let agreement = match get_agreement(agreement_id.clone(), core::Role::Requestor).await {
            Err(e) => {
                return Err(SendError::ServiceError(e.to_string()));
            }
            Ok(None) => {
                return Err(SendError::BadRequest(format!(
                    "Agreement {} not found",
                    invoice.agreement_id
                )));
            }
            Ok(Some(agreement)) => agreement,
        };

        for activity_id in activity_ids.iter() {
            match provider::get_agreement_id(activity_id.clone(), core::Role::Requestor).await {
                Ok(Some(id)) if id != agreement_id => {
                    return Err(SendError::BadRequest(format!(
                        "Activity {} belongs to agreement {} not {}",
                        activity_id, id, agreement_id
                    )));
                }
                Ok(None) => {
                    return Err(SendError::BadRequest(format!(
                        "Activity not found: {}",
                        activity_id
                    )));
                }
                Err(e) => return Err(SendError::ServiceError(e.to_string())),
                _ => (),
            }
        }

        let offeror_id = agreement.offer.provider_id.to_string();
        let issuer_id = invoice.issuer_id.to_string();
        if sender_id != offeror_id || sender_id != issuer_id {
            return Err(SendError::BadRequest("Invalid sender node ID".to_owned()));
        }

        let node_id = agreement.requestor_id().clone();
        match async move {
            db.as_dao::<AgreementDao>()
                .create_if_not_exists(agreement, node_id, Role::Requestor)
                .await?;

            let dao: ActivityDao = db.as_dao();
            for activity_id in activity_ids {
                dao.create_if_not_exists(
                    activity_id,
                    node_id,
                    Role::Requestor,
                    agreement_id.clone(),
                )
                .await?;
            }

            db.as_dao::<InvoiceDao>().insert_received(invoice).await?;

            log::info!("Invoice [{}] received from node [{}].", node_id, invoice_id);
            counter!("payment.invoices.requestor.received", 1);
            Ok(())
        }
        .await
        {
            Ok(_) => Ok(Ack {}),
            Err(DbError::Query(e)) => return Err(SendError::BadRequest(e.to_string())),
            Err(e) => return Err(SendError::ServiceError(e.to_string())),
        }
    }

    async fn accept_invoice(
        db: DbExecutor,
        sender_id: String,
        msg: AcceptInvoice,
    ) -> Result<Ack, AcceptRejectError> {
        let invoice_id = msg.invoice_id;
        let acceptance = msg.acceptance;
        let node_id = msg.issuer_id;

        log::debug!(
            "Got AcceptInvoice [{}] from Node [{}].",
            invoice_id,
            sender_id
        );
        counter!("payment.invoices.provider.accepted.call", 1);

        let dao: InvoiceDao = db.as_dao();
        let invoice: Invoice = match dao.get(invoice_id.clone(), node_id).await {
            Ok(Some(invoice)) => invoice.into(),
            Ok(None) => return Err(AcceptRejectError::ObjectNotFound),
            Err(e) => return Err(AcceptRejectError::ServiceError(e.to_string())),
        };

        if sender_id != invoice.recipient_id.to_string() {
            return Err(AcceptRejectError::Forbidden);
        }

        if invoice.amount != acceptance.total_amount_accepted {
            let msg = format!(
                "Invalid amount accepted. Expected: {} Actual: {}",
                invoice.amount, acceptance.total_amount_accepted
            );
            return Err(AcceptRejectError::BadRequest(msg));
        }

        match invoice.status {
            DocumentStatus::Accepted => return Ok(Ack {}),
            DocumentStatus::Settled => return Ok(Ack {}),
            DocumentStatus::Cancelled => {
                return Err(AcceptRejectError::BadRequest(
                    "Cannot accept cancelled invoice".to_owned(),
                ));
            }
            _ => (),
        }

        match dao.accept(invoice_id.clone(), node_id).await {
            Ok(_) => {
                log::info!("Node [{}] accepted invoice [{}].", node_id, invoice_id);
                counter!("payment.invoices.provider.accepted", 1);
                Ok(Ack {})
            }
            Err(DbError::Query(e)) => Err(AcceptRejectError::BadRequest(e.to_string())),
            Err(e) => Err(AcceptRejectError::ServiceError(e.to_string())),
        }
    }

    async fn reject_invoice(
        db: DbExecutor,
        sender: String,
        msg: RejectInvoice,
    ) -> Result<Ack, AcceptRejectError> {
        unimplemented!() // TODO
    }

    async fn cancel_invoice(
        db: DbExecutor,
        sender_id: String,
        msg: CancelInvoice,
    ) -> Result<Ack, CancelError> {
        let invoice_id = msg.invoice_id;

        log::debug!(
            "Got CancelInvoice [{}] from Node [{}].",
            invoice_id,
            sender_id
        );
        counter!("payment.invoices.requestor.cancelled.call", 1);

        let dao: InvoiceDao = db.as_dao();
        let invoice: Invoice = match dao.get(invoice_id.clone(), msg.recipient_id).await {
            Ok(Some(invoice)) => invoice.into(),
            Ok(None) => return Err(CancelError::ObjectNotFound),
            Err(e) => return Err(CancelError::ServiceError(e.to_string())),
        };

        if sender_id != invoice.issuer_id.to_string() {
            return Err(CancelError::Forbidden);
        }

        match invoice.status {
            DocumentStatus::Issued => (),
            DocumentStatus::Received => (),
            DocumentStatus::Rejected => (),
            DocumentStatus::Cancelled => return Ok(Ack {}),
            DocumentStatus::Accepted | DocumentStatus::Settled | DocumentStatus::Failed => {
                return Err(CancelError::Conflict);
            }
        }

        match dao.cancel(invoice_id.clone(), invoice.recipient_id).await {
            Ok(_) => {
                log::info!(
                    "Node [{}] cancelled invoice [{}].",
                    invoice.recipient_id,
                    invoice_id
                );
                counter!("payment.invoices.requestor.cancelled", 1);
                Ok(Ack {})
            }
            Err(e) => Err(CancelError::ServiceError(e.to_string())),
        }
    }

    // *************************** PAYMENT ****************************

    async fn send_payment(
        db: DbExecutor,
        processor: Arc<Mutex<PaymentProcessor>>,
        sender_id: String,
        msg: SendPayment,
    ) -> Result<Ack, SendError> {
        let payment = msg.payment;
        let signature = msg.signature;
        if sender_id != payment.payer_id.to_string() {
            return Err(SendError::BadRequest("Invalid payer ID".to_owned()));
        }

        let platform = payment.payment_platform.clone();
        let amount = payment.amount.clone();
        let num_paid_invoices = payment.agreement_payments.len() as u64;
        let payment_id = payment.payment_id.clone();
        match processor
            .lock()
            .await
            .verify_payment(payment, signature)
            .await
        {
            Ok(_) => {
                counter!("payment.amount.received", ya_metrics::utils::cryptocurrency_to_u64(&amount), "platform" => platform);
                counter!("payment.invoices.provider.paid", num_paid_invoices);
                Ok(Ack {})
            }
            Err(e) => {
                log::error!("verify_payment payment {} failed {:?}", payment_id, e);
                match e {
                    VerifyPaymentError::ConfirmationEncoding => {
                        Err(SendError::BadRequest(e.to_string()))
                    }
                    VerifyPaymentError::Validation(e) => Err(SendError::BadRequest(e)),
                    _ => Err(SendError::ServiceError(e.to_string())),
                }
            }
        }
    }
}<|MERGE_RESOLUTION|>--- conflicted
+++ resolved
@@ -166,11 +166,7 @@
             driver,
             network,
             token,
-<<<<<<< HEAD
-            since,
-=======
             after_timestamp,
->>>>>>> 9deaa40b
         } = msg;
 
         let (network, network_details) = processor
@@ -193,30 +189,22 @@
 
         let incoming_fut = async {
             db.as_dao::<AgreementDao>()
-<<<<<<< HEAD
-                .incoming_transaction_summary(platform.clone(), address.clone(), since)
-=======
                 .incoming_transaction_summary(
                     platform.clone(),
                     address.clone(),
                     after_timestamp.clone(),
                 )
->>>>>>> 9deaa40b
                 .await
         }
         .map_err(GenericError::new);
 
         let outgoing_fut = async {
             db.as_dao::<AgreementDao>()
-<<<<<<< HEAD
-                .outgoing_transaction_summary(platform.clone(), address.clone(), since)
-=======
                 .outgoing_transaction_summary(
                     platform.clone(),
                     address.clone(),
                     after_timestamp.clone(),
                 )
->>>>>>> 9deaa40b
                 .await
         }
         .map_err(GenericError::new);
