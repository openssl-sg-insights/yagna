--- conflicted
+++ resolved
@@ -11,13 +11,10 @@
 use metrics::counter;
 use std::collections::hash_map::Entry;
 use std::collections::HashMap;
-<<<<<<< HEAD
 use std::sync::Arc;
-=======
-use ya_client_model::payment::driver_details::DriverDetails;
-use ya_client_model::payment::network::Network;
->>>>>>> 56f0941a
-use ya_client_model::payment::{Account, ActivityPayment, AgreementPayment, Payment};
+use ya_client_model::payment::{
+    Account, ActivityPayment, AgreementPayment, DriverDetails, Network, Payment,
+};
 use ya_core_model::driver::{
     self, driver_bus_id, AccountMode, PaymentConfirmation, PaymentDetails, ValidateAllocation,
 };
@@ -309,7 +306,7 @@
     }
 
     pub async fn get_drivers(&self) -> HashMap<String, DriverDetails> {
-        self.registry.get_drivers()
+        self.registry.lock().await.get_drivers()
     }
 
     pub async fn get_network(
@@ -459,11 +456,6 @@
         signature: Vec<u8>,
     ) -> Result<(), VerifyPaymentError> {
         // TODO: Split this into smaller functions
-
-        let confirmation = match base64::decode(&payment.details) {
-            Ok(confirmation) => PaymentConfirmation { confirmation },
-            Err(e) => return Err(VerifyPaymentError::ConfirmationEncoding),
-        };
         let platform = payment.payment_platform.clone();
         let driver = self.registry.lock().await.driver(
             &payment.payment_platform,
@@ -549,23 +541,6 @@
                 }
                 _ => (),
             }
-        }
-
-        // Verify if transaction hash hasn't been re-used by comparing transaction balance
-        // between payer and payee in database and on blockchain
-        let db_balance = agreement_dao
-            .get_transaction_balance(payee_id, payee_addr.clone(), payer_addr.clone())
-            .await?;
-        let bc_balance = driver_endpoint(&driver)
-            .send(driver::GetTransactionBalance::new(
-                payer_addr.clone(),
-                payee_addr.clone(),
-                platform,
-            ))
-            .await??;
-
-        if bc_balance < db_balance + &details.amount {
-            return VerifyPaymentError::balance();
         }
 
         // Insert payment into database (this operation creates and updates all related entities)
