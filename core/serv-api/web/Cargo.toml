[package]
name = "ya-service-api-web"
version = "0.1.1"
description = "Web interface for modules of Yagna service and CLI"
authors = ["Golem Factory <contact@golem.network>"]
edition = "2018"

[dependencies]
ya-client = "0.6"
<<<<<<< HEAD
ya-core-model = { version = "^0.4", features = ["appkey"] }
=======
ya-core-model = { version = "^0.6", features = ["appkey"] }
>>>>>>> 084c8453
ya-service-api = "0.1"
ya-service-api-cache = "0.1"
ya-service-bus = "0.4"

actix-service = "=2.0.0-beta.5"
actix-web = "=4.0.0-beta.5"
actix-web-httpauth = "0.6.0-beta.1"
futures = "0.3"
log = "0.4"
serde = { version = "1.0", features = ["derive"] }
url = "2.1.1"

[dev-dependencies]
ya-identity = "0.2"
ya-persistence = "0.2"
ya-sb-router = "0.4"
ya-service-api-derive = "0.1"
ya-service-api-interfaces = "0.1"

actix-rt = "2.2"
anyhow = "1.0"
awc = "=3.0.0-beta.4"
env_logger = "0.7"
structopt = "0.3"<|MERGE_RESOLUTION|>--- conflicted
+++ resolved
@@ -7,11 +7,7 @@
 
 [dependencies]
 ya-client = "0.6"
-<<<<<<< HEAD
-ya-core-model = { version = "^0.4", features = ["appkey"] }
-=======
 ya-core-model = { version = "^0.6", features = ["appkey"] }
->>>>>>> 084c8453
 ya-service-api = "0.1"
 ya-service-api-cache = "0.1"
 ya-service-bus = "0.4"
