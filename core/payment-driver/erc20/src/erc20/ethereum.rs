use chrono::{DateTime, Utc};
use lazy_static::lazy_static;
use web3::contract::{Contract, Options};
use web3::transports::Http;
use web3::types::{Bytes, Transaction, TransactionId, TransactionReceipt, H160, H256, U256, U64};
use web3::Web3;

use ya_client_model::NodeId;
use ya_payment_driver::db::models::{Network, TransactionEntity, TransactionStatus, TxType};
use ya_payment_driver::{bus, model::GenericError};

use crate::erc20::transaction::YagnaRawTransaction;
use crate::erc20::{config, eth_utils};
use bigdecimal::BigDecimal;
use ethabi::Token;
use uuid::Uuid;
use ya_payment_driver::utils::big_dec_to_u256;

pub enum PolygonPriority {
    PolygonPrioritySlow,
    PolygonPriorityFast,
    PolygonPriorityExpress,
}

pub enum PolygonGasPriceMethod {
    PolygonGasPriceStatic,
    PolygonGasPriceDynamic,
}

pub const POLYGON_PREFERRED_GAS_PRICES_SLOW: [f64; 6] = [0.0, 10.01, 15.01, 20.01, 25.01, 30.01];
pub const POLYGON_PREFERRED_GAS_PRICES_FAST: [f64; 3] = [0.0, 30.01, 40.01];
pub const POLYGON_PREFERRED_GAS_PRICES_EXPRESS: [f64; 3] = [0.0, 60.01, 100.01];

lazy_static! {
    pub static ref GLM_FAUCET_GAS: U256 = U256::from(90_000);
    pub static ref GLM_TRANSFER_GAS: U256 = U256::from(55_000);
    pub static ref GLM_POLYGON_GAS_LIMIT: U256 = U256::from(100_000);
}
const CREATE_FAUCET_FUNCTION: &str = "create";
const BALANCE_ERC20_FUNCTION: &str = "balanceOf";
const TRANSFER_ERC20_FUNCTION: &str = "transfer";

pub fn get_polygon_starting_price() -> f64 {
    match get_polygon_priority() {
        PolygonPriority::PolygonPrioritySlow => POLYGON_PREFERRED_GAS_PRICES_SLOW[1],
        PolygonPriority::PolygonPriorityFast => POLYGON_PREFERRED_GAS_PRICES_FAST[1],
        PolygonPriority::PolygonPriorityExpress => POLYGON_PREFERRED_GAS_PRICES_EXPRESS[1],
    }
}

pub fn get_polygon_maximum_price() -> f64 {
    match get_polygon_gas_price_method() {
        PolygonGasPriceMethod::PolygonGasPriceStatic => match get_polygon_priority() {
            PolygonPriority::PolygonPrioritySlow => {
                POLYGON_PREFERRED_GAS_PRICES_SLOW[POLYGON_PREFERRED_GAS_PRICES_SLOW.len() - 1]
            }
            PolygonPriority::PolygonPriorityFast => {
                POLYGON_PREFERRED_GAS_PRICES_FAST[POLYGON_PREFERRED_GAS_PRICES_FAST.len() - 1]
            }
            PolygonPriority::PolygonPriorityExpress => {
                POLYGON_PREFERRED_GAS_PRICES_EXPRESS[POLYGON_PREFERRED_GAS_PRICES_EXPRESS.len() - 1]
            }
        },
        PolygonGasPriceMethod::PolygonGasPriceDynamic => get_polygon_max_gas_price_dynamic(),
    }
}

pub fn get_polygon_max_gas_price_dynamic() -> f64 {
    return std::env::var("POLYGON_MAX_GAS_PRICE_DYNAMIC")
        .ok()
        .and_then(|v| v.parse().ok())
        .unwrap_or(1000.0f64);
}

pub fn get_polygon_gas_price_method() -> PolygonGasPriceMethod {
    match std::env::var("POLYGON_GAS_PRICE_METHOD")
<<<<<<< HEAD
        .ok()
        .map(|v| v.to_lowercase())
        .as_ref()
        .map(AsRef::as_ref) // Option<&str>
=======
        .unwrap_or("default".to_string())
        .to_lowercase()
        .as_str()
>>>>>>> c22da6f9
    {
        Some("static") => PolygonGasPriceMethod::PolygonGasPriceStatic,
        Some("dynamic") => PolygonGasPriceMethod::PolygonGasPriceDynamic,
        _ => PolygonGasPriceMethod::PolygonGasPriceDynamic,
    }
}

pub fn get_polygon_priority() -> PolygonPriority {
    match std::env::var("POLYGON_PRIORITY")
        .unwrap_or("default".to_string())
        .to_lowercase()
        .as_str()
    {
        "slow" => PolygonPriority::PolygonPrioritySlow,
        "fast" => PolygonPriority::PolygonPriorityFast,
        "express" => PolygonPriority::PolygonPriorityExpress,
        _ => PolygonPriority::PolygonPrioritySlow,
    }
}

pub async fn get_glm_balance(address: H160, network: Network) -> Result<U256, GenericError> {
    let client = get_client(network)?;
    let env = get_env(network);

    let glm_contract = prepare_erc20_contract(&client, &env)?;
    glm_contract
        .query(
            BALANCE_ERC20_FUNCTION,
            (address,),
            None,
            Options::default(),
            None,
        )
        .await
        .map_err(GenericError::new)
}

pub async fn get_balance(address: H160, network: Network) -> Result<U256, GenericError> {
    let client = get_client(network)?;
    Ok(client
        .eth()
        .balance(address, None)
        .await
        .map_err(GenericError::new)?)
}

pub async fn get_next_nonce_pending(address: H160, network: Network) -> Result<U256, GenericError> {
    let client = get_client(network)?;
    let nonce = client
        .eth()
        .transaction_count(address, Some(web3::types::BlockNumber::Pending))
        .await
        .map_err(GenericError::new)?;
    Ok(nonce)
}

pub async fn block_number(network: Network) -> Result<U64, GenericError> {
    let client = get_client(network)?;
    Ok(client
        .eth()
        .block_number()
        .await
        .map_err(GenericError::new)?)
}

pub async fn sign_faucet_tx(
    address: H160,
    network: Network,
    nonce: U256,
) -> Result<TransactionEntity, GenericError> {
    let env = get_env(network);
    let client = get_client(network)?;
    let contract = prepare_glm_faucet_contract(&client, &env)?;
    let contract = match contract {
        Some(c) => c,
        None => {
            return Err(GenericError::new(
                "Failed to get faucet fn, are you on the right network?",
            ))
        }
    };

    let data = eth_utils::contract_encode(&contract, CREATE_FAUCET_FUNCTION, ()).unwrap();
    let gas_price = client.eth().gas_price().await.map_err(GenericError::new)?;
    let tx = YagnaRawTransaction {
        nonce,
        to: Some(contract.address()),
        value: U256::from(0),
        gas_price,
        gas: *GLM_FAUCET_GAS,
        data,
    };
    //let chain_id = network as u64;
    //let node_id = NodeId::from(address.as_ref());
    //let signature = bus::sign(node_id, eth_utils::get_tx_hash(&tx, chain_id)).await?;

    Ok(create_dao_entity(
        nonce,
        address,
        gas_price.to_string(),
        Some(gas_price.to_string()),
        GLM_FAUCET_GAS.as_u32() as i32,
        serde_json::to_string(&tx).map_err(GenericError::new)?,
        network,
        Utc::now(),
        TxType::Faucet,
        None,
    ))
}

pub async fn sign_raw_transfer_transaction(
    address: H160,
    network: Network,
    tx: &YagnaRawTransaction,
) -> Result<Vec<u8>, GenericError> {
    let chain_id = network as u64;
    let node_id = NodeId::from(address.as_ref());
    let signature = bus::sign(node_id, eth_utils::get_tx_hash(&tx, chain_id)).await?;
    Ok(signature)
}

pub async fn prepare_raw_transaction(
    _address: H160,
    recipient: H160,
    amount: U256,
    network: Network,
    nonce: U256,
    gas_price_override: Option<U256>,
    gas_limit_override: Option<u32>,
) -> Result<YagnaRawTransaction, GenericError> {
    let env = get_env(network);
    let client = get_client(network)?;
    let contract = prepare_erc20_contract(&client, &env)?;

    let data = eth_utils::contract_encode(&contract, TRANSFER_ERC20_FUNCTION, (recipient, amount))
        .map_err(GenericError::new)?;

    //get gas price from network in not provided
    let gas_price = match gas_price_override {
        Some(gas_price_new) => gas_price_new,
        None => client.eth().gas_price().await.map_err(GenericError::new)?,
    };

    let gas_limit = match network {
        Network::Polygon => gas_limit_override.map_or(*GLM_POLYGON_GAS_LIMIT, |v| U256::from(v)),
        _ => gas_limit_override.map_or(*GLM_TRANSFER_GAS, |v| U256::from(v)),
    };

    let tx = YagnaRawTransaction {
        nonce,
        to: Some(contract.address()),
        value: U256::from(0),
        gas_price,
        gas: gas_limit,
        data,
    };
    Ok(tx)
}

pub async fn send_tx(signed_tx: Vec<u8>, network: Network) -> Result<H256, GenericError> {
    let client = get_client(network)?;
    let tx_hash = client
        .eth()
        .send_raw_transaction(Bytes::from(signed_tx))
        .await
        .map_err(GenericError::new)?;
    Ok(tx_hash)
}

pub struct TransactionChainStatus {
    pub exists_on_chain: bool,
    pub pending: bool,
    pub confirmed: bool,
    pub succeeded: bool,
    pub gas_used: Option<U256>,
    pub gas_price: Option<U256>,
}

pub async fn get_tx_on_chain_status(
    tx_hash: H256,
    current_block: Option<u64>,
    network: Network,
) -> Result<TransactionChainStatus, GenericError> {
    let mut res = TransactionChainStatus {
        exists_on_chain: false,
        pending: false,
        confirmed: false,
        succeeded: false,
        gas_price: None,
        gas_used: None,
    };
    let env = get_env(network);
    let tx = get_tx_receipt(tx_hash, network).await?;
    if let Some(tx) = tx {
        res.exists_on_chain = true;
        res.gas_used = tx.gas_used;
        const TRANSACTION_STATUS_SUCCESS: u64 = 1;
        if tx.status == Some(ethereum_types::U64::from(TRANSACTION_STATUS_SUCCESS)) {
            res.succeeded = true;
        }
        if let Some(tx_bn) = tx.block_number {
            // TODO: Store tx.block_number in DB and check only once after required_confirmations.
            log::trace!(
                "is_tx_confirmed? tb + rq - 1 <= cb. tb={}, rq={}, cb={}",
                tx_bn,
                env.required_confirmations,
                current_block.unwrap_or(0)
            );
            // tx.block_number is the first confirmation, so we need to - 1
            if let Some(current_block) = current_block {
                if tx_bn.as_u64() + env.required_confirmations - 1 <= current_block {
                    res.confirmed = true;
                }
            }
            let transaction = get_tx_from_network(tx_hash, network).await?;
            if let Some(t) = transaction {
                res.gas_price = Some(t.gas_price);
            }
        } else {
        }
    } else {
        let transaction = get_tx_from_network(tx_hash, network).await?;
        if let Some(_transaction) = transaction {
            res.exists_on_chain = true;
            res.pending = true;
        }
    }
    Ok(res)
}

//unused but tested that it is working for transfers
pub fn decode_encoded_transaction_data(
    network: Network,
    encoded: &str,
) -> Result<(ethereum_types::Address, ethereum_types::U256), GenericError> {
    let env = get_env(network);
    let client = get_client(network)?;
    let contract = prepare_erc20_contract(&client, &env)?;

    let raw_tx: YagnaRawTransaction = serde_json::from_str(encoded).map_err(GenericError::new)?;

    let tokens = eth_utils::contract_decode(&contract, TRANSFER_ERC20_FUNCTION, raw_tx.data)
        .map_err(GenericError::new)?;
    let mut address: Option<H160> = None;
    let mut amount: Option<U256> = None;
    for token in tokens {
        match token {
            Token::Address(val) => address = Some(val),
            Token::Uint(am) => amount = Some(am),
            _ => {}
        };
    }
    if let Some(add) = address {
        if let Some(am) = amount {
            return Ok((add, am));
        }
    }
    Err(GenericError::new("Failed to parse tokens"))
}

pub async fn get_tx_from_network(
    tx_hash: H256,
    network: Network,
) -> Result<Option<Transaction>, GenericError> {
    let client = get_client(network)?;
    let result = client
        .eth()
        .transaction(TransactionId::from(tx_hash))
        .await
        .map_err(GenericError::new)?;
    Ok(result)
}

pub async fn get_tx_receipt(
    tx_hash: H256,
    network: Network,
) -> Result<Option<TransactionReceipt>, GenericError> {
    let client = get_client(network)?;
    let result = client
        .eth()
        .transaction_receipt(tx_hash)
        .await
        .map_err(GenericError::new)?;
    Ok(result)
}

fn get_rpc_addr_from_env(network: Network) -> String {
    match network {
        Network::Mainnet => std::env::var("MAINNET_GETH_ADDR")
            .unwrap_or("https://geth.golem.network:55555".to_string()),
        Network::Rinkeby => std::env::var("RINKEBY_GETH_ADDR")
            .unwrap_or("http://geth.testnet.golem.network:55555".to_string()),
        Network::Goerli => {
            std::env::var("GOERLI_GETH_ADDR").unwrap_or("https://rpc.goerli.mudit.blog".to_string())
        }
        Network::Polygon => {
            std::env::var("POLYGON_GETH_ADDR").unwrap_or("https://bor.golem.network".to_string())
        }
        Network::Mumbai => std::env::var("MUMBAI_GETH_ADDR")
            .unwrap_or("https://matic-mumbai.chainstacklabs.com".to_string()),
    }
}

fn get_client(network: Network) -> Result<Web3<Http>, GenericError> {
    let geth_addr = get_rpc_addr_from_env(network);

    let transport = web3::transports::Http::new(&geth_addr).map_err(GenericError::new)?;

    Ok(Web3::new(transport))
}

fn get_env(network: Network) -> config::EnvConfiguration {
    match network {
        Network::Mainnet => *config::MAINNET_CONFIG,
        Network::Rinkeby => *config::RINKEBY_CONFIG,
        Network::Goerli => *config::GOERLI_CONFIG,
        Network::Mumbai => *config::MUMBAI_CONFIG,
        Network::Polygon => *config::POLYGON_MAINNET_CONFIG,
    }
}

fn prepare_contract(
    ethereum_client: &Web3<Http>,
    address: H160,
    json_abi: &[u8],
) -> Result<Contract<Http>, GenericError> {
    let contract =
        Contract::from_json(ethereum_client.eth(), address, json_abi).map_err(GenericError::new)?;

    Ok(contract)
}

fn prepare_erc20_contract(
    ethereum_client: &Web3<Http>,
    env: &config::EnvConfiguration,
) -> Result<Contract<Http>, GenericError> {
    prepare_contract(
        ethereum_client,
        env.glm_contract_address,
        include_bytes!("../contracts/ierc20.json"),
    )
}

fn prepare_glm_faucet_contract(
    ethereum_client: &Web3<Http>,
    env: &config::EnvConfiguration,
) -> Result<Option<Contract<Http>>, GenericError> {
    if let Some(glm_faucet_address) = env.glm_faucet_address {
        Ok(Some(prepare_contract(
            ethereum_client,
            glm_faucet_address,
            include_bytes!("../contracts/faucet.json"),
        )?))
    } else {
        Ok(None)
    }
}

pub fn create_dao_entity(
    nonce: U256,
    sender: H160,
    starting_gas_price: String,
    max_gas_price: Option<String>,
    gas_limit: i32,
    encoded_raw_tx: String,
    network: Network,
    timestamp: DateTime<Utc>,
    tx_type: TxType,
    amount: Option<BigDecimal>,
) -> TransactionEntity {
    let current_naive_time = timestamp.naive_utc();
    TransactionEntity {
        tx_id: Uuid::new_v4().to_string(),
        sender: format!("0x{:x}", sender),
        nonce: nonce.as_u32() as i32,
        time_created: current_naive_time,
        time_last_action: current_naive_time,
        time_sent: None,
        time_confirmed: None,
        max_gas_price,
        final_gas_used: None,
        amount_base: Some("0".to_string()),
        amount_erc20: amount.as_ref().map(|a| big_dec_to_u256(a).to_string()),
        gas_limit: Some(gas_limit),
        starting_gas_price: Some(starting_gas_price),
        current_gas_price: None,
        encoded: encoded_raw_tx,
        status: TransactionStatus::Created as i32,
        tx_type: tx_type as i32,
        signature: None,
        tmp_onchain_txs: None,
        final_tx: None,
        network,
        last_error_msg: None,
        resent_times: 0,
    }
}

pub fn get_max_gas_costs(db_tx: &TransactionEntity) -> Result<U256, GenericError> {
    let raw_tx: YagnaRawTransaction =
        serde_json::from_str(&db_tx.encoded).map_err(GenericError::new)?;
    Ok(raw_tx.gas_price * raw_tx.gas)
}

pub fn get_gas_price_from_db_tx(db_tx: &TransactionEntity) -> Result<U256, GenericError> {
    let raw_tx: YagnaRawTransaction =
        serde_json::from_str(&db_tx.encoded).map_err(GenericError::new)?;
    Ok(raw_tx.gas_price)
}<|MERGE_RESOLUTION|>--- conflicted
+++ resolved
@@ -74,16 +74,10 @@
 
 pub fn get_polygon_gas_price_method() -> PolygonGasPriceMethod {
     match std::env::var("POLYGON_GAS_PRICE_METHOD")
-<<<<<<< HEAD
         .ok()
         .map(|v| v.to_lowercase())
         .as_ref()
         .map(AsRef::as_ref) // Option<&str>
-=======
-        .unwrap_or("default".to_string())
-        .to_lowercase()
-        .as_str()
->>>>>>> c22da6f9
     {
         Some("static") => PolygonGasPriceMethod::PolygonGasPriceStatic,
         Some("dynamic") => PolygonGasPriceMethod::PolygonGasPriceDynamic,
