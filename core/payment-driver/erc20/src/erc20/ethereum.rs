use chrono::{DateTime, Utc};
use lazy_static::lazy_static;
use web3::contract::{Contract, Options};
use web3::transports::Http;
use web3::types::{Bytes, Transaction, TransactionId, TransactionReceipt, H160, H256, U256, U64};
use web3::Web3;

use ya_client_model::NodeId;
use ya_payment_driver::db::models::{Network, TransactionEntity, TransactionStatus, TxType};
use ya_payment_driver::{bus, model::GenericError};

use crate::erc20::transaction::YagnaRawTransaction;
use crate::erc20::{config, eth_utils, utils};
use bigdecimal::BigDecimal;
use bigdecimal::ToPrimitive;
use ethabi::Token;
use uuid::Uuid;

pub const POLYGON_PREFERRED_GAS_PRICES: [f64; 6] = [0.0, 10.01, 15.01, 20.01, 25.01, 30.01];
pub const POLYGON_STARTING_GAS_PRICE: f64 = 10.01;
pub const POLYGON_MAXIMUM_GAS_PRICE: f64 = 30.01;

lazy_static! {
    pub static ref GLM_FAUCET_GAS: U256 = U256::from(90_000);
    pub static ref GLM_TRANSFER_GAS: U256 = U256::from(55_000);
    pub static ref GLM_POLYGON_GAS_LIMIT: U256 = U256::from(100_000);
}
const CREATE_FAUCET_FUNCTION: &str = "create";
const BALANCE_ERC20_FUNCTION: &str = "balanceOf";
const TRANSFER_ERC20_FUNCTION: &str = "transfer";

pub async fn get_glm_balance(address: H160, network: Network) -> Result<U256, GenericError> {
    let client = get_client(network)?;
    let env = get_env(network)?;

    let glm_contract = prepare_erc20_contract(&client, &env)?;
    glm_contract
        .query(
            BALANCE_ERC20_FUNCTION,
            (address,),
            None,
            Options::default(),
            None,
        )
        .await
        .map_err(GenericError::new)
}

pub async fn get_balance(address: H160, network: Network) -> Result<U256, GenericError> {
    let client = get_client(network)?;
    Ok(client
        .eth()
        .balance(address, None)
        .await
        .map_err(GenericError::new)?)
}

pub async fn get_next_nonce_pending(address: H160, network: Network) -> Result<U256, GenericError> {
    let client = get_client(network)?;
    let nonce = client
        .eth()
        .transaction_count(address, Some(web3::types::BlockNumber::Pending))
        .await
        .map_err(GenericError::new)?;
    Ok(nonce)
}

pub async fn block_number(network: Network) -> Result<U64, GenericError> {
    let client = get_client(network)?;
    Ok(client
        .eth()
        .block_number()
        .await
        .map_err(GenericError::new)?)
}

pub async fn sign_faucet_tx(
    address: H160,
    network: Network,
    nonce: U256,
) -> Result<TransactionEntity, GenericError> {
    let env = get_env(network)?;
    let client = get_client(network)?;
    let contract = prepare_glm_faucet_contract(&client, &env)?;
    let contract = match contract {
        Some(c) => c,
        None => {
            return Err(GenericError::new(
                "Failed to get faucet fn, are you on the right network?",
            ))
        }
    };

    let data = eth_utils::contract_encode(&contract, CREATE_FAUCET_FUNCTION, ()).unwrap();
    let gas_price = client.eth().gas_price().await.map_err(GenericError::new)?;
    let tx = YagnaRawTransaction {
        nonce,
        to: Some(contract.address()),
        value: U256::from(0),
        gas_price,
        gas: *GLM_FAUCET_GAS,
        data,
    };
    //let chain_id = network as u64;
    //let node_id = NodeId::from(address.as_ref());
    //let signature = bus::sign(node_id, eth_utils::get_tx_hash(&tx, chain_id)).await?;

    Ok(create_dao_entity(
        nonce,
        address,
        utils::convert_u256_gas_to_float(gas_price),
        utils::convert_u256_gas_to_float(gas_price),
        GLM_FAUCET_GAS.as_u32() as i32,
        serde_json::to_string(&tx).map_err(GenericError::new)?,
        network,
        Utc::now(),
        TxType::Faucet,
        None,
    ))
}

pub async fn sign_raw_transfer_transaction(
    address: H160,
    network: Network,
    tx: &YagnaRawTransaction,
) -> Result<Vec<u8>, GenericError> {
    let chain_id = network as u64;
    let node_id = NodeId::from(address.as_ref());
    let signature = bus::sign(node_id, eth_utils::get_tx_hash(&tx, chain_id)).await?;
    Ok(signature)
}

pub async fn prepare_raw_transaction(
    _address: H160,
    recipient: H160,
    amount: U256,
    network: Network,
    nonce: U256,
<<<<<<< HEAD
) -> Result<TransactionEntity, GenericError> {
    let env = get_env(network)?;
=======
    gas_price_override: Option<U256>,
    gas_limit_override: Option<u32>,
) -> Result<YagnaRawTransaction, GenericError> {
    let env = get_env(network);
>>>>>>> c508f46e
    let client = get_client(network)?;
    let contract = prepare_erc20_contract(&client, &env)?;

    let data = eth_utils::contract_encode(&contract, TRANSFER_ERC20_FUNCTION, (recipient, amount))
        .map_err(GenericError::new)?;

    //get gas price from network in not provided
    let gas_price = match gas_price_override {
        Some(gas_price_new) => gas_price_new,
        None => client.eth().gas_price().await.map_err(GenericError::new)?,
    };

    /*
    match network {
        Network::Polygon | Network::Mumbai => {
            if gas_price < U256::from(*GLM_POLYGON_MIN_GAS_PRICE) {
                log::info!(
                    "Gas price lower than mininimum {}/{}. Continuing with higher gas price...",
                    gas_price,
                    *GLM_POLYGON_MIN_GAS_PRICE
                );
                gas_price = U256::from(*GLM_POLYGON_MIN_GAS_PRICE);
            }
            if let Some(gas_price_override) = gas_price_override {
                log::info!(
                    "Overriding gas price value new value: {} old value: {}",
                    gas_price_override,
                    gas_price
                );
                gas_price = gas_price_override;
            }
            if gas_price > U256::from(*GLM_POLYGON_DEFAULT_MAX_GAS_PRICE) {
                log::warn!(
                    "Gas price higher than maximum {}/{}. Continuing with lower gas price...",
                    gas_price,
                    *GLM_POLYGON_DEFAULT_MAX_GAS_PRICE
                );
                gas_price = U256::from(*GLM_POLYGON_DEFAULT_MAX_GAS_PRICE);
            };
        }
        Network::Mainnet | Network::Rinkeby | Network::Goerli => {
            log::info!("Gas limits not implemented for Mainnet, Rinkeby and Goerli networks",);
        }
    }*/

    let gas_limit = match gas_limit_override {
        Some(gas_limit_override) => U256::from(gas_limit_override),
        None => *GLM_POLYGON_GAS_LIMIT,
    };

    let tx = YagnaRawTransaction {
        nonce,
        to: Some(contract.address()),
        value: U256::from(0),
        gas_price,
        gas: gas_limit,
        data,
    };
    Ok(tx)
}

pub async fn send_tx(signed_tx: Vec<u8>, network: Network) -> Result<H256, GenericError> {
    let client = get_client(network)?;
    let tx_hash = client
        .eth()
        .send_raw_transaction(Bytes::from(signed_tx))
        .await
        .map_err(GenericError::new)?;
    Ok(tx_hash)
}

pub struct TransactionChainStatus {
    pub exists_on_chain: bool,
    pub pending: bool,
    pub confirmed: bool,
    pub succeeded: bool,
    pub gas_used: Option<U256>,
    pub gas_price: Option<U256>,
}

pub async fn get_tx_on_chain_status(
    tx_hash: H256,
    current_block: Option<u64>,
    network: Network,
<<<<<<< HEAD
) -> Result<bool, GenericError> {
    let env = get_env(network)?;
=======
) -> Result<TransactionChainStatus, GenericError> {
    let mut res = TransactionChainStatus {
        exists_on_chain: false,
        pending: false,
        confirmed: false,
        succeeded: false,
        gas_price: None,
        gas_used: None,
    };
    let env = get_env(network);
>>>>>>> c508f46e
    let tx = get_tx_receipt(tx_hash, network).await?;
    if let Some(tx) = tx {
        res.exists_on_chain = true;
        res.gas_used = tx.gas_used;
        const TRANSACTION_STATUS_SUCCESS: u64 = 1;
        if tx.status == Some(ethereum_types::U64::from(TRANSACTION_STATUS_SUCCESS)) {
            res.succeeded = true;
        }
        if let Some(tx_bn) = tx.block_number {
            // TODO: Store tx.block_number in DB and check only once after required_confirmations.
            log::trace!(
                "is_tx_confirmed? tb + rq - 1 <= cb. tb={}, rq={}, cb={}",
                tx_bn,
                env.required_confirmations,
                current_block.unwrap_or(0)
            );
            // tx.block_number is the first confirmation, so we need to - 1
            if let Some(current_block) = current_block {
                if tx_bn.as_u64() + env.required_confirmations - 1 <= current_block {
                    res.confirmed = true;
                }
            }
            let transaction = get_tx_from_network(tx_hash, network).await?;
            if let Some(t) = transaction {
                res.gas_price = Some(t.gas_price);
            }
        } else {
        }
    } else {
        let transaction = get_tx_from_network(tx_hash, network).await?;
        if let Some(_transaction) = transaction {
            res.exists_on_chain = true;
            res.pending = true;
        }
    }
    Ok(res)
}

//unused but tested that it is working for transfers
pub fn decode_encoded_transaction_data(
    network: Network,
    encoded: &str,
) -> Result<(ethereum_types::Address, ethereum_types::U256), GenericError> {
    let env = get_env(network);
    let client = get_client(network)?;
    let contract = prepare_erc20_contract(&client, &env)?;

    let raw_tx: YagnaRawTransaction = serde_json::from_str(encoded).map_err(GenericError::new)?;

    let tokens = eth_utils::contract_decode(&contract, TRANSFER_ERC20_FUNCTION, raw_tx.data)
        .map_err(GenericError::new)?;
    let mut address: Option<H160> = None;
    let mut amount: Option<U256> = None;
    for token in tokens {
        match token {
            Token::Address(val) => address = Some(val),
            Token::Uint(am) => amount = Some(am),
            _ => {}
        };
    }
    if let Some(add) = address {
        if let Some(am) = amount {
            return Ok((add, am));
        }
    }
    Err(GenericError::new("Failed to parse tokens"))
}

pub async fn get_tx_from_network(
    tx_hash: H256,
    network: Network,
) -> Result<Option<Transaction>, GenericError> {
    let client = get_client(network)?;
    let result = client
        .eth()
        .transaction(TransactionId::from(tx_hash))
        .await
        .map_err(GenericError::new)?;
    Ok(result)
}

pub async fn get_tx_receipt(
    tx_hash: H256,
    network: Network,
) -> Result<Option<TransactionReceipt>, GenericError> {
    let client = get_client(network)?;
    let result = client
        .eth()
        .transaction_receipt(tx_hash)
        .await
        .map_err(GenericError::new)?;
    Ok(result)
}

fn get_rpc_addr_from_env(network: Network) -> Result<String, GenericError> {
    match network {
<<<<<<< HEAD
        Network::Mainnet => Ok(std::env::var("MAINNET_GETH_ADDR")
            .unwrap_or("https://geth.golem.network:55555".to_string())),
        Network::Rinkeby => Ok(std::env::var("RINKEBY_GETH_ADDR")
            .unwrap_or("http://geth.testnet.golem.network:55555".to_string())),
        Network::PolygonMainnet => Err(GenericError::new(
            "Polygon mainnet network not possible on ERC20 driver.",
        )),
        Network::PolygonMumbai => Err(GenericError::new(
            "Polygon mumbai network not possible on ERC20 driver.",
        )),
=======
        Network::Mainnet => std::env::var("MAINNET_GETH_ADDR")
            .unwrap_or("https://geth.golem.network:55555".to_string()),
        Network::Rinkeby => std::env::var("RINKEBY_GETH_ADDR")
            .unwrap_or("http://geth.testnet.golem.network:55555".to_string()),
        Network::Goerli => {
            std::env::var("GOERLI_GETH_ADDR").unwrap_or("https://rpc.goerli.mudit.blog".to_string())
        }
        Network::Polygon => {
            std::env::var("POLYGON_GETH_ADDR").unwrap_or("https://bor.golem.network".to_string())
        }
        Network::Mumbai => std::env::var("MUMBAI_GETH_ADDR")
            .unwrap_or("https://matic-mumbai.chainstacklabs.com".to_string()),
>>>>>>> c508f46e
    }
}

fn get_client(network: Network) -> Result<Web3<Http>, GenericError> {
    let geth_addr = get_rpc_addr_from_env(network)?;

    let transport = web3::transports::Http::new(&geth_addr).map_err(GenericError::new)?;

    Ok(Web3::new(transport))
}

fn get_env(network: Network) -> Result<config::EnvConfiguration, GenericError> {
    match network {
<<<<<<< HEAD
        Network::Mainnet => Ok(*config::MAINNET_CONFIG),
        Network::Rinkeby => Ok(*config::RINKEBY_CONFIG),
        Network::PolygonMumbai => Err(GenericError::new("No config for mainnet and polygonMumbai")),
        Network::PolygonMainnet => {
            Err(GenericError::new("No config for mainnet and polygonMumbai"))
        }
=======
        Network::Mainnet => *config::MAINNET_CONFIG,
        Network::Rinkeby => *config::RINKEBY_CONFIG,
        Network::Goerli => *config::GOERLI_CONFIG,
        Network::Mumbai => *config::MUMBAI_CONFIG,
        Network::Polygon => *config::POLYGON_MAINNET_CONFIG,
>>>>>>> c508f46e
    }
}

fn prepare_contract(
    ethereum_client: &Web3<Http>,
    address: H160,
    json_abi: &[u8],
) -> Result<Contract<Http>, GenericError> {
    let contract =
        Contract::from_json(ethereum_client.eth(), address, json_abi).map_err(GenericError::new)?;

    Ok(contract)
}

fn prepare_erc20_contract(
    ethereum_client: &Web3<Http>,
    env: &config::EnvConfiguration,
) -> Result<Contract<Http>, GenericError> {
    prepare_contract(
        ethereum_client,
        env.glm_contract_address,
        include_bytes!("../contracts/ierc20.json"),
    )
}

fn prepare_glm_faucet_contract(
    ethereum_client: &Web3<Http>,
    env: &config::EnvConfiguration,
) -> Result<Option<Contract<Http>>, GenericError> {
    if let Some(glm_faucet_address) = env.glm_faucet_address {
        Ok(Some(prepare_contract(
            ethereum_client,
            glm_faucet_address,
            include_bytes!("../contracts/faucet.json"),
        )?))
    } else {
        Ok(None)
    }
}

pub fn create_dao_entity(
    nonce: U256,
    sender: H160,
    starting_gas_price: f64,
    max_gas_price: f64,
    gas_limit: i32,
    encoded_raw_tx: String,
    network: Network,
    timestamp: DateTime<Utc>,
    tx_type: TxType,
    amount: Option<BigDecimal>,
) -> TransactionEntity {
    let current_naive_time = timestamp.naive_utc();
    TransactionEntity {
        tx_id: Uuid::new_v4().to_string(),
        sender: format!("0x{:x}", sender),
        nonce: nonce.as_u32() as i32,
        time_created: current_naive_time,
        time_last_action: current_naive_time,
        time_sent: None,
        time_confirmed: None,
        max_gas_price: Some(max_gas_price),
        final_gas_price: None,
        final_gas_price_exact: None,
        final_gas_used: None,
        amount_base: Some(0.0),
        amount_base_exact: Some("0".to_string()),
        amount_erc20: amount.as_ref().map(|a| a.to_f64().unwrap_or(0.0)),
        amount_erc20_exact: amount.as_ref().map(|a| a.to_string()),
        gas_limit: Some(gas_limit),
        starting_gas_price: Some(starting_gas_price),
        current_gas_price: None,
        encoded: encoded_raw_tx,
        status: TransactionStatus::Created as i32,
        tx_type: tx_type as i32,
        signature: None,
        tmp_onchain_txs: None,
        final_tx: None,
        network,
        last_error_msg: None,
        resent_times: 0,
    }
}

pub fn get_max_gas_costs(db_tx: &TransactionEntity) -> Result<U256, GenericError> {
    let raw_tx: YagnaRawTransaction =
        serde_json::from_str(&db_tx.encoded).map_err(GenericError::new)?;
    Ok(raw_tx.gas_price * raw_tx.gas)
}<|MERGE_RESOLUTION|>--- conflicted
+++ resolved
@@ -31,7 +31,7 @@
 
 pub async fn get_glm_balance(address: H160, network: Network) -> Result<U256, GenericError> {
     let client = get_client(network)?;
-    let env = get_env(network)?;
+    let env = get_env(network);
 
     let glm_contract = prepare_erc20_contract(&client, &env)?;
     glm_contract
@@ -79,7 +79,7 @@
     network: Network,
     nonce: U256,
 ) -> Result<TransactionEntity, GenericError> {
-    let env = get_env(network)?;
+    let env = get_env(network);
     let client = get_client(network)?;
     let contract = prepare_glm_faucet_contract(&client, &env)?;
     let contract = match contract {
@@ -136,15 +136,10 @@
     amount: U256,
     network: Network,
     nonce: U256,
-<<<<<<< HEAD
-) -> Result<TransactionEntity, GenericError> {
-    let env = get_env(network)?;
-=======
     gas_price_override: Option<U256>,
     gas_limit_override: Option<u32>,
 ) -> Result<YagnaRawTransaction, GenericError> {
     let env = get_env(network);
->>>>>>> c508f46e
     let client = get_client(network)?;
     let contract = prepare_erc20_contract(&client, &env)?;
 
@@ -229,10 +224,6 @@
     tx_hash: H256,
     current_block: Option<u64>,
     network: Network,
-<<<<<<< HEAD
-) -> Result<bool, GenericError> {
-    let env = get_env(network)?;
-=======
 ) -> Result<TransactionChainStatus, GenericError> {
     let mut res = TransactionChainStatus {
         exists_on_chain: false,
@@ -243,7 +234,6 @@
         gas_used: None,
     };
     let env = get_env(network);
->>>>>>> c508f46e
     let tx = get_tx_receipt(tx_hash, network).await?;
     if let Some(tx) = tx {
         res.exists_on_chain = true;
@@ -338,20 +328,8 @@
     Ok(result)
 }
 
-fn get_rpc_addr_from_env(network: Network) -> Result<String, GenericError> {
+fn get_rpc_addr_from_env(network: Network) -> String {
     match network {
-<<<<<<< HEAD
-        Network::Mainnet => Ok(std::env::var("MAINNET_GETH_ADDR")
-            .unwrap_or("https://geth.golem.network:55555".to_string())),
-        Network::Rinkeby => Ok(std::env::var("RINKEBY_GETH_ADDR")
-            .unwrap_or("http://geth.testnet.golem.network:55555".to_string())),
-        Network::PolygonMainnet => Err(GenericError::new(
-            "Polygon mainnet network not possible on ERC20 driver.",
-        )),
-        Network::PolygonMumbai => Err(GenericError::new(
-            "Polygon mumbai network not possible on ERC20 driver.",
-        )),
-=======
         Network::Mainnet => std::env::var("MAINNET_GETH_ADDR")
             .unwrap_or("https://geth.golem.network:55555".to_string()),
         Network::Rinkeby => std::env::var("RINKEBY_GETH_ADDR")
@@ -364,34 +342,24 @@
         }
         Network::Mumbai => std::env::var("MUMBAI_GETH_ADDR")
             .unwrap_or("https://matic-mumbai.chainstacklabs.com".to_string()),
->>>>>>> c508f46e
     }
 }
 
 fn get_client(network: Network) -> Result<Web3<Http>, GenericError> {
-    let geth_addr = get_rpc_addr_from_env(network)?;
+    let geth_addr = get_rpc_addr_from_env(network);
 
     let transport = web3::transports::Http::new(&geth_addr).map_err(GenericError::new)?;
 
     Ok(Web3::new(transport))
 }
 
-fn get_env(network: Network) -> Result<config::EnvConfiguration, GenericError> {
+fn get_env(network: Network) -> config::EnvConfiguration {
     match network {
-<<<<<<< HEAD
-        Network::Mainnet => Ok(*config::MAINNET_CONFIG),
-        Network::Rinkeby => Ok(*config::RINKEBY_CONFIG),
-        Network::PolygonMumbai => Err(GenericError::new("No config for mainnet and polygonMumbai")),
-        Network::PolygonMainnet => {
-            Err(GenericError::new("No config for mainnet and polygonMumbai"))
-        }
-=======
         Network::Mainnet => *config::MAINNET_CONFIG,
         Network::Rinkeby => *config::RINKEBY_CONFIG,
         Network::Goerli => *config::GOERLI_CONFIG,
         Network::Mumbai => *config::MUMBAI_CONFIG,
         Network::Polygon => *config::POLYGON_MAINNET_CONFIG,
->>>>>>> c508f46e
     }
 }
 
