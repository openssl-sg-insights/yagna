--- conflicted
+++ resolved
@@ -70,10 +70,6 @@
                 .map_err(GenericError::new)??;
             format!("Received funds from the faucet. address=0x{:x}", &address)
         }
-<<<<<<< HEAD
-        Network::PolygonMainnet => format!("PolygonMainnet not supported on ERC20 driver"),
-        Network::PolygonMumbai => format!("PolygonMumbai not supported on ERC20 driver"),
-=======
         Network::Goerli => {
             format!("Goerli faucet not supported")
         }
@@ -85,7 +81,6 @@
             address
         ),
         Network::Mumbai => format!("Mumbai faucet not supported on ERC20 driver"),
->>>>>>> d115bf6f
         Network::Mainnet => format!(
             r#"Your mainnet ethereum address is {}.
 
