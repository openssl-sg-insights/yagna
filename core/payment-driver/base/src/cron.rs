/*
    Manage PaymentDriver tasks to be ran on set intervals.
*/

// Extrernal crates
use actix::AsyncContext;
use actix::{
    prelude::{Addr, Context},
    Actor,
};
use std::sync::Arc;
use std::time::Duration;

pub use async_trait::async_trait;

#[async_trait(?Send)]
pub trait PaymentDriverCron {
    fn sendout_interval(&self) -> Duration;
    fn confirmation_interval(&self) -> Duration;
    async fn send_out_payments(&self);
    async fn confirm_payments(&self);
}

pub struct Cron<D: PaymentDriverCron + 'static> {
    driver: Arc<D>,
}

impl<D: PaymentDriverCron + 'static> Cron<D> {
    pub fn new(driver: Arc<D>) -> Addr<Self> {
        log::trace!("Creating Cron for PaymentDriver.");
        let me = Self { driver };
        me.start()
    }

    fn start_confirmation_job(&mut self, ctx: &mut Context<Self>) {
        let _ = ctx.run_interval(self.driver.confirmation_interval(), |act, _ctx| {
            let driver = act.driver.clone();
<<<<<<< HEAD
            tokio::task::spawn_local(async move { driver.confirm_payments().await });
        });
    }

    fn start_sendout_job(&mut self, ctx: &mut Context<Self>) {
        let _ = ctx.run_interval(self.driver.sendout_interval(), |act, _ctx| {
            let driver = act.driver.clone();
            tokio::task::spawn_local(async move { driver.send_out_payments().await });
=======
            Arbiter::spawn(async move {
                driver.confirm_payments().await;
                driver.send_out_payments().await;
            });
>>>>>>> 084c8453
        });
    }
}

impl<D: PaymentDriverCron + 'static> Actor for Cron<D> {
    type Context = Context<Self>;

    fn started(&mut self, ctx: &mut Self::Context) {
        self.start_confirmation_job(ctx);
    }
}<|MERGE_RESOLUTION|>--- conflicted
+++ resolved
@@ -35,21 +35,10 @@
     fn start_confirmation_job(&mut self, ctx: &mut Context<Self>) {
         let _ = ctx.run_interval(self.driver.confirmation_interval(), |act, _ctx| {
             let driver = act.driver.clone();
-<<<<<<< HEAD
-            tokio::task::spawn_local(async move { driver.confirm_payments().await });
-        });
-    }
-
-    fn start_sendout_job(&mut self, ctx: &mut Context<Self>) {
-        let _ = ctx.run_interval(self.driver.sendout_interval(), |act, _ctx| {
-            let driver = act.driver.clone();
-            tokio::task::spawn_local(async move { driver.send_out_payments().await });
-=======
-            Arbiter::spawn(async move {
+            tokio::task::spawn_local(async move {
                 driver.confirm_payments().await;
                 driver.send_out_payments().await;
             });
->>>>>>> 084c8453
         });
     }
 }
