--- conflicted
+++ resolved
@@ -2,12 +2,6 @@
     Manage PaymentDriver tasks to be ran on set intervals.
 */
 
-// Extrernal crates
-<<<<<<< HEAD
-use actix::Arbiter;
-=======
-use actix::AsyncContext;
->>>>>>> 7d3a8927
 use actix::{
     prelude::{Addr, Context},
     Actor,
@@ -32,20 +26,9 @@
         me.start()
     }
 
-<<<<<<< HEAD
     fn start_confirmation_job(&mut self, _ctx: &mut Context<Self>) {
         let driver = self.driver.clone();
-        Arbiter::spawn(async move { driver.start_confirmation_job().await });
-=======
-    fn start_confirmation_job(&mut self, ctx: &mut Context<Self>) {
-        let _ = ctx.run_interval(self.driver.confirmation_interval(), |act, _ctx| {
-            let driver = act.driver.clone();
-            tokio::task::spawn_local(async move {
-                driver.confirm_payments().await;
-                driver.send_out_payments().await;
-            });
-        });
->>>>>>> 7d3a8927
+        tokio::task::spawn_local(async move { driver.start_confirmation_job().await });
     }
 }
 
