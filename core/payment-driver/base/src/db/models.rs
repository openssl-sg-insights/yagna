--- conflicted
+++ resolved
@@ -81,18 +81,11 @@
 #[derive(AsExpression, FromSqlRow, PartialEq, Debug, Clone, Copy, FromPrimitive)]
 #[sql_type = "Integer"]
 pub enum Network {
-<<<<<<< HEAD
-    Mainnet = 1,
-    Rinkeby = 4,
-    PolygonMumbai = 80001,
-    PolygonMainnet = 137,
-=======
     Mainnet = 1,    //Main Ethereum chain
     Rinkeby = 4,    //Rinkeby is Ethereum testnet
     Goerli = 5,     //Goerli is another Ethereum testnet
     Mumbai = 80001, //Mumbai is testnet for Polygon network
     Polygon = 137,  //Polygon is Polygon production network
->>>>>>> d115bf6f
 }
 
 impl Default for Network {
@@ -108,14 +101,9 @@
         match s.to_lowercase().as_str() {
             "mainnet" => Ok(Network::Mainnet),
             "rinkeby" => Ok(Network::Rinkeby),
-<<<<<<< HEAD
-            "polygon" => Ok(Network::PolygonMainnet),
-            "mumbai" => Ok(Network::PolygonMumbai),
-=======
             "goerli" => Ok(Network::Goerli),
             "polygon" => Ok(Network::Polygon),
             "mumbai" => Ok(Network::Mumbai),
->>>>>>> d115bf6f
             _ => Err(DbError::InvalidData(format!(
                 "Invalid network: {}",
                 s.to_string()
@@ -129,14 +117,9 @@
         match *self {
             Network::Mainnet => f.write_str("mainnet"),
             Network::Rinkeby => f.write_str("rinkeby"),
-<<<<<<< HEAD
-            Network::PolygonMumbai => f.write_str("mumbai"),
-            Network::PolygonMainnet => f.write_str("polygon"),
-=======
             Network::Goerli => f.write_str("goerli"),
             Network::Mumbai => f.write_str("mumbai"),
             Network::Polygon => f.write_str("polygon"),
->>>>>>> d115bf6f
         }
     }
 }
@@ -159,14 +142,9 @@
         Ok(match i32::from_sql(bytes)? {
             1 => Network::Mainnet,
             4 => Network::Rinkeby,
-<<<<<<< HEAD
-            137 => Network::PolygonMainnet,
-            80001 => Network::PolygonMumbai,
-=======
             5 => Network::Goerli,
             137 => Network::Polygon,
             80001 => Network::Mumbai,
->>>>>>> d115bf6f
             _ => return Err(anyhow::anyhow!("invalid value").into()),
         })
     }
