--- conflicted
+++ resolved
@@ -7,12 +7,8 @@
 use chrono::{Duration, Utc};
 use lazy_static::lazy_static;
 use std::{env, time};
-<<<<<<< HEAD
-use tokio::time::delay_for;
-use ya_service_api::awc;
-=======
 use tokio::time::sleep;
->>>>>>> 7d3a8927
+use ya_service_api::awc::client_builder;
 
 // Workspace uses
 use ya_payment_driver::{db::models::Network, model::GenericError};
@@ -86,7 +82,7 @@
 
 async fn faucet_donate(address: &str, _network: Network) -> Result<(), GenericError> {
     // TODO: Reduce timeout to 20-30 seconds when transfer is used.
-    let client = awc::client_builder()
+    let client = client_builder()
         .await
         .map_err(GenericError::new)?
         .timeout(std::time::Duration::from_secs(60))
