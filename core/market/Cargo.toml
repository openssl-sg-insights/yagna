--- conflicted
+++ resolved
@@ -10,15 +10,9 @@
 bcast-singleton = []
 
 [dependencies]
-<<<<<<< HEAD
-ya-agreement-utils = { version = "^0.2"}
-ya-client = "0.6"
-ya-core-model = { version = "^0.4", features = ["market", "net"] }
-=======
 ya-agreement-utils = { version = "^0.3" }
 ya-client = "0.6"
 ya-core-model = { version = "^0.6", features = ["market", "net"] }
->>>>>>> 084c8453
 ya-diesel-utils = { version = "0.1" }
 ya-market-resolver = "0.2"
 ya-net = "0.2"
