--- conflicted
+++ resolved
@@ -144,39 +144,16 @@
     owner: Owner,
 ) -> Result<(), TakeEventsError> {
     match owner {
-<<<<<<< HEAD
         Owner::Requestor => match demand_status(conn, &subscription_id)? {
-            DemandState::NotFound => Err(TakeEventsError::SubscriptionNotFound(
-                subscription_id.clone(),
-            ))?,
-            DemandState::Expired(_) => Err(TakeEventsError::SubscriptionExpired(
-                subscription_id.clone(),
-            ))?,
-            _ => Ok(()),
-        },
-        Owner::Provider => match query_state(conn, &subscription_id, &Utc::now().naive_utc())? {
-            OfferState::NotFound => Err(TakeEventsError::SubscriptionNotFound(
-                subscription_id.clone(),
-            ))?,
-            OfferState::Expired(_) => Err(TakeEventsError::SubscriptionExpired(
-                subscription_id.clone(),
-            ))?,
-            _ => Ok(()),
-        },
-=======
-        OwnerType::Requestor => match demand_status(conn, &subscription_id)? {
             DemandState::NotFound => Err(TakeEventsError::NotFound(subscription_id.clone()))?,
             DemandState::Expired(_) => Err(TakeEventsError::Expired(subscription_id.clone()))?,
             _ => Ok(()),
         },
-        OwnerType::Provider => {
-            match query_state(conn, &subscription_id, &Utc::now().naive_utc())? {
-                OfferState::NotFound => Err(TakeEventsError::NotFound(subscription_id.clone()))?,
-                OfferState::Expired(_) => Err(TakeEventsError::Expired(subscription_id.clone()))?,
-                _ => Ok(()),
-            }
-        }
->>>>>>> 1d369239
+        Owner::Provider => match query_state(conn, &subscription_id, &Utc::now().naive_utc())? {
+            OfferState::NotFound => Err(TakeEventsError::NotFound(subscription_id.clone()))?,
+            OfferState::Expired(_) => Err(TakeEventsError::Expired(subscription_id.clone()))?,
+            _ => Ok(()),
+        },
     }
 }
 
