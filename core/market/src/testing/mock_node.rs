use actix_http::{body::Body, Request};
use actix_service::Service as ActixService;
use actix_web::{dev::ServiceResponse, test, App};
use anyhow::{anyhow, bail, Context, Result};
use regex::Regex;
use std::collections::HashMap;
use std::{fs, path::PathBuf, sync::Arc, time::Duration};
use structopt::StructOpt;

use ya_client::model::market::RequestorEvent;
use ya_persistence::executor::DbExecutor;
use ya_service_api_web::middleware::{auth::dummy::DummyAuth, Identity};

use crate::MarketService;

#[cfg(feature = "bcast-singleton")]
use super::bcast::singleton::BCastService;
use super::bcast::BCast;
#[cfg(not(feature = "bcast-singleton"))]
use super::bcast::BCastService;
use super::mock_net::{gsb_prefixes, MockNet};
use super::negotiation::{provider, requestor};
use super::{store::SubscriptionStore, Matcher};
use crate::config::{Config, DiscoveryConfig, EventsConfig, SubscriptionConfig};
use crate::db::dao::ProposalDao;
use crate::db::model::{Demand, Offer, Proposal, ProposalId, SubscriptionId};
use crate::identity::IdentityApi;
use crate::matcher::error::{DemandError, QueryOfferError};
use crate::matcher::EventsListeners;
use crate::negotiation::error::*;
use crate::protocol::callback::*;
use crate::protocol::discovery::{builder::DiscoveryBuilder, error::*, message::*, Discovery};
use crate::protocol::negotiation::messages::*;
use crate::testing::mock_identity::MockIdentity;
use crate::testing::mock_node::default::*;

/// Instantiates market test nodes inside one process.
pub struct MarketsNetwork {
    nodes: Vec<MockNode>,
    test_dir: PathBuf,
    test_name: String,
    config: Arc<Config>,
}

pub struct MockNode {
    pub name: String,
    /// For now only mock default Identity.
    pub mock_identity: Arc<MockIdentity>,
    pub kind: MockNodeKind,
}

/// Internal object associated with single Node
pub enum MockNodeKind {
    /// Full Market Service
    Market(Arc<MarketService>),
    /// Just Matcher sub-service and event listener.
    /// Used to check resolver behaviour.
    Matcher {
        matcher: Matcher,
        listeners: EventsListeners,
    },
    /// Stores mock discovery node, that doesn't include full
    /// Market implementation, but only Discovery interface.
    /// Necessary to emulate wrong nodes behavior.
    Discovery(Discovery),
    /// Stores mock negotiation interfaces, that doesn't include full
    /// Market implementation.
    /// Necessary to emulate wrong nodes behavior.
    Negotiation {
        provider: provider::NegotiationApi,
        requestor: requestor::NegotiationApi,
    },
}

impl MockNodeKind {
    pub async fn bind_gsb(&self, test_name: &str, name: &str) -> Result<String> {
        let (public, local) = gsb_prefixes(test_name, name);

        match self {
            MockNodeKind::Market(market) => market.bind_gsb(&public, &local).await?,
            MockNodeKind::Matcher { matcher, .. } => matcher.bind_gsb(&public, &local).await?,
            MockNodeKind::Discovery(discovery) => discovery.bind_gsb(&public, &local).await?,
            MockNodeKind::Negotiation {
                provider,
                requestor,
            } => {
                provider.bind_gsb(&public, &local).await?;
                requestor.bind_gsb(&public, &local).await?;
            }
        }

        Ok(public)
    }
}

fn testname_from_backtrace(bn: &str) -> String {
    log::info!("Test name to regex match: {}", &bn);
    // Extract test name
    let captures = Regex::new(r"(.*)::(.*)::\{\{.*")
        .unwrap()
        .captures(&bn)
        .unwrap();
    let filename = captures.get(1).unwrap().as_str().to_string();
    let testname = captures.get(2).unwrap().as_str().to_string();

    format!("{}.{}", filename, testname)
}

impl MarketsNetwork {
    /// Remember that test_name should be unique between all tests.
    /// It will be used to create directories and GSB binding points,
    /// to avoid potential name clashes.
    pub async fn new(test_name: Option<&str>) -> Self {
        let _ = env_logger::builder().try_init();
        // level 1 is this function.
        // level 2 is <core::future::from_generator::GenFuture<T> as
        // core::future::future::Future>::poll::XXX> (async)
        // We want to know the caller.
        let mut bn = crate::testing::backtrace_util::generate_backtraced_name(Some(3));
        // Special case for mac&windows. Tests are run in adifferent way on those systems and we
        // have to dive one less level down the stack to find the caller (test_* module).
        if !bn.starts_with("test_") {
            bn = crate::testing::backtrace_util::generate_backtraced_name(Some(2));
        }
        bn = testname_from_backtrace(&bn);

        let test_name = test_name.unwrap_or(&bn).to_string();
        log::info!("Intializing MarketsNetwork. tn={}", test_name);

        MockNet::default().bind_gsb();

        MarketsNetwork {
            nodes: vec![],
            test_dir: prepare_test_dir(&test_name).unwrap(),
            test_name,
            config: Arc::new(create_market_config_for_test()),
        }
    }

    /// Config will be used to initialize all consecutive Nodes.
    pub fn with_config(mut self, config: Arc<Config>) -> Self {
        self.config = config;
        self
    }

    async fn add_node(
        mut self,
        name: &str,
        identity_api: Arc<MockIdentity>,
        node_kind: MockNodeKind,
    ) -> MarketsNetwork {
        let public_gsb_prefix = node_kind.bind_gsb(&self.test_name, name).await.unwrap();

        let node = MockNode {
            name: name.to_string(),
            mock_identity: identity_api,
            kind: node_kind,
        };

        let node_id = node.mock_identity.get_default_id().clone().identity;
        log::info!("Creating mock node {}: [{}].", name, &node_id);
        BCastService::default().register(&node_id, &self.test_name);
        MockNet::default().register_node(&node_id, &public_gsb_prefix);

        self.nodes.push(node);
        self
    }

    pub fn break_networking_for(&self, node_name: &str) -> Result<()> {
        for (_, id) in self.list_ids(node_name) {
            MockNet::default().unregister_node(&id.identity)?
        }
        Ok(())
    }

    pub fn enable_networking_for(&self, node_name: &str) -> Result<()> {
        for (_, id) in self.list_ids(node_name) {
            let (public_gsb_prefix, _) = gsb_prefixes(&self.test_name, node_name);
            MockNet::default().register_node(&id.identity, &public_gsb_prefix);
        }
        Ok(())
    }

    pub async fn add_market_instance(self, name: &str) -> Self {
        let db = self.create_database(name);
        let identity_api = MockIdentity::new(name);
        let market = Arc::new(
            MarketService::new(
                &db,
                identity_api.clone() as Arc<dyn IdentityApi>,
                self.config.clone(),
            )
            .unwrap(),
        );
        self.add_node(name, identity_api, MockNodeKind::Market(market))
            .await
    }

    pub async fn add_matcher_instance(self, name: &str) -> Self {
        let db = self.init_database(name);

        let store = SubscriptionStore::new(db.clone(), self.config.clone());
        let identity_api = MockIdentity::new(name);

        let (matcher, listeners) =
            Matcher::new(store, identity_api.clone(), self.config.clone()).unwrap();
        self.add_node(
            name,
            identity_api,
            MockNodeKind::Matcher { matcher, listeners },
        )
        .await
    }

    pub async fn add_discovery_instance(self, name: &str, builder: DiscoveryBuilder) -> Self {
        let identity_api = MockIdentity::new(name);
        let discovery = builder
            .add_data(identity_api.clone() as Arc<dyn IdentityApi>)
            .with_config(self.config.discovery.clone())
            .build();
        self.add_node(name, identity_api, MockNodeKind::Discovery(discovery))
            .await
    }

    pub fn discovery_builder(&self) -> DiscoveryBuilder {
        DiscoveryBuilder::default()
            .with_config(self.config.discovery.clone())
            .add_handler(empty_on_offers_retrieved)
            .add_handler(empty_on_offers_bcast)
            .add_handler(empty_on_offer_unsubscribed_bcast)
            .add_handler(empty_on_retrieve_offers)
    }

    pub async fn add_provider_negotiation_api(
        self,
        name: &str,
        prov_initial_proposal_received: impl CallbackHandler<InitialProposalReceived>,
        prov_proposal_received: impl CallbackHandler<ProposalReceived>,
        prov_proposal_rejected: impl CallbackHandler<ProposalRejected>,
        prov_agreement_received: impl CallbackHandler<AgreementReceived>,
        prov_agreement_cancelled: impl CallbackHandler<AgreementCancelled>,
        prov_agreement_terminated: impl CallbackHandler<AgreementTerminated>,
        prov_agreement_committed: impl CallbackHandler<AgreementCommitted>,
    ) -> Self {
        self.add_negotiation_api(
            name,
            prov_initial_proposal_received,
            prov_proposal_received,
            prov_proposal_rejected,
            prov_agreement_received,
            prov_agreement_cancelled,
            prov_agreement_terminated,
            prov_agreement_committed,
            default::empty_on_proposal_received,
            default::empty_on_proposal_rejected,
            default::empty_on_agreement_approved,
            default::empty_on_agreement_rejected,
            default::empty_on_agreement_terminated,
        )
        .await
    }

    pub async fn add_requestor_negotiation_api(
        self,
        name: &str,
        req_proposal_received: impl CallbackHandler<ProposalReceived>,
        req_proposal_rejected: impl CallbackHandler<ProposalRejected>,
        req_agreement_approved: impl CallbackHandler<AgreementApproved>,
        req_agreement_rejected: impl CallbackHandler<AgreementRejected>,
        req_agreement_terminated: impl CallbackHandler<AgreementTerminated>,
    ) -> Self {
        self.add_negotiation_api(
            name,
            default::empty_on_initial_proposal,
            default::empty_on_proposal_received,
            default::empty_on_proposal_rejected,
            default::empty_on_agreement_received,
            default::empty_on_agreement_cancelled,
            default::empty_on_agreement_terminated,
            default::empty_on_agreement_committed,
            req_proposal_received,
            req_proposal_rejected,
            req_agreement_approved,
            req_agreement_rejected,
            req_agreement_terminated,
        )
        .await
    }

    pub async fn add_negotiation_api(
        self,
        name: &str,
        prov_initial_proposal_received: impl CallbackHandler<InitialProposalReceived>,
        prov_proposal_received: impl CallbackHandler<ProposalReceived>,
        prov_proposal_rejected: impl CallbackHandler<ProposalRejected>,
        prov_agreement_received: impl CallbackHandler<AgreementReceived>,
        prov_agreement_cancelled: impl CallbackHandler<AgreementCancelled>,
        prov_agreement_terminated: impl CallbackHandler<AgreementTerminated>,
        prov_agreement_committed: impl CallbackHandler<AgreementCommitted>,
        req_proposal_received: impl CallbackHandler<ProposalReceived>,
        req_proposal_rejected: impl CallbackHandler<ProposalRejected>,
        req_agreement_approved: impl CallbackHandler<AgreementApproved>,
        req_agreement_rejected: impl CallbackHandler<AgreementRejected>,
        req_agreement_terminated: impl CallbackHandler<AgreementTerminated>,
    ) -> Self {
        let provider = provider::NegotiationApi::new(
            prov_initial_proposal_received,
            prov_proposal_received,
            prov_proposal_rejected,
            prov_agreement_received,
            prov_agreement_cancelled,
            prov_agreement_terminated,
            prov_agreement_committed,
        );

        let requestor = requestor::NegotiationApi::new(
            req_proposal_received,
            req_proposal_rejected,
            req_agreement_approved,
            req_agreement_rejected,
            req_agreement_terminated,
        );

        let identity_api = MockIdentity::new(name);

        self.add_node(
            name,
            identity_api,
            MockNodeKind::Negotiation {
                provider,
                requestor,
            },
        )
        .await
    }

    pub fn get_market(&self, name: &str) -> Arc<MarketService> {
        self.nodes
            .iter()
            .find(|node| node.name == name)
            .map(|node| match &node.kind {
                MockNodeKind::Market(market) => market.clone(),
                _ => panic!("market expected"),
            })
            .unwrap()
    }

    pub fn get_matcher(&self, name: &str) -> &Matcher {
        self.nodes
            .iter()
            .find(|node| node.name == name)
            .map(|node| match &node.kind {
                MockNodeKind::Matcher { matcher, .. } => matcher,
                _ => panic!("discovery expected"),
            })
            .unwrap()
    }

    pub fn get_event_listeners(&mut self, name: &str) -> &mut EventsListeners {
        self.nodes
            .iter_mut()
            .find(|node| node.name == name)
            .map(|node| match &mut node.kind {
                MockNodeKind::Matcher { listeners, .. } => listeners,
                _ => panic!("discovery expected"),
            })
            .unwrap()
    }

    pub fn get_discovery(&self, name: &str) -> Discovery {
        self.nodes
            .iter()
            .find(|node| node.name == name)
            .map(|node| match &node.kind {
                MockNodeKind::Discovery(discovery) => discovery.clone(),
                _ => panic!("discovery expected"),
            })
            .unwrap()
    }

    pub fn get_provider_negotiation_api(&self, name: &str) -> provider::NegotiationApi {
        self.nodes
            .iter()
            .find(|node| node.name == name)
            .map(|node| match &node.kind {
                MockNodeKind::Negotiation { provider, .. } => provider.clone(),
                _ => panic!("negotiation expected"),
            })
            .unwrap()
    }

    pub fn get_requestor_negotiation_api(&self, name: &str) -> requestor::NegotiationApi {
        self.nodes
            .iter()
            .find(|node| node.name == name)
            .map(|node| match &node.kind {
                MockNodeKind::Negotiation { requestor, .. } => requestor.clone(),
                _ => panic!("negotiation expected"),
            })
            .unwrap()
    }

    pub fn get_default_id(&self, node_name: &str) -> Identity {
        self.nodes
            .iter()
            .find(|node| &node.name == node_name)
            .map(|node| node.mock_identity.clone())
            .unwrap()
            .get_default_id()
            .clone()
    }

    pub fn create_identity(&self, node_name: &str, id_name: &str) -> Identity {
        let mock_identity = self
            .nodes
            .iter()
            .find(|node| &node.name == node_name)
            .map(|node| node.mock_identity.clone())
            .unwrap();
        let id = mock_identity.new_identity(id_name);

        let node_id = id.identity.clone();
        let (public_gsb_prefix, _) = gsb_prefixes(&self.test_name, node_name);

        MockNet::default().register_node(&node_id, &public_gsb_prefix);
        return id;
    }

    pub fn list_ids(&self, node_name: &str) -> HashMap<String, Identity> {
        self.nodes
            .iter()
            .find(|node| &node.name == node_name)
            .map(|node| node.mock_identity.list_ids())
            .unwrap()
    }

    pub async fn get_rest_app(
        &self,
        node_name: &str,
    ) -> impl ActixService<
        Request = Request,
        Response = ServiceResponse<Body>,
        Error = actix_http::error::Error,
    > {
        let market = self.get_market(node_name);
        let identity = self.get_default_id(node_name);

        test::init_service(
            App::new()
                .wrap(DummyAuth::new(identity))
                .service(MarketService::bind_rest(market)),
        )
        .await
    }

    fn create_database(&self, name: &str) -> DbExecutor {
        let db_path = self.instance_dir(name);
        let db = DbExecutor::from_data_dir(&db_path, "yagna")
            .map_err(|e| anyhow!("Failed to create db [{:?}]. Error: {}", db_path, e))
            .unwrap();
        db
    }

    pub fn init_database(&self, name: &str) -> DbExecutor {
        let db = self.create_database(name);
        db.apply_migration(crate::db::migrations::run_with_output)
            .unwrap();
        db
    }

    fn instance_dir(&self, name: &str) -> PathBuf {
        let dir = self.test_dir.join(name);
        fs::create_dir_all(&dir).unwrap();
        dir
    }

    pub fn node_gsb_prefixes(&self, node_name: &str) -> (String, String) {
        gsb_prefixes(&self.test_name, node_name)
    }
}

fn test_data_dir() -> PathBuf {
    PathBuf::from(env!("CARGO_MANIFEST_DIR"))
        .join("tests")
        .join("test-workdir")
}

fn escape_path(path: &str) -> String {
    // Windows can't handle colons
    path.replace("::", "_").to_string()
}

pub fn prepare_test_dir(dir_name: &str) -> Result<PathBuf> {
    let test_dir: PathBuf = test_data_dir().join(escape_path(dir_name).as_str());

    log::info!(
        "[MockNode] Preparing test directory: {}",
        test_dir.display()
    );
    if test_dir.exists() {
        fs::remove_dir_all(&test_dir)
            .with_context(|| format!("Removing test directory: {}", test_dir.display()))?;
    }
    fs::create_dir_all(&test_dir)
        .with_context(|| format!("Creating test directory: {}", test_dir.display()))?;
    Ok(test_dir)
}

#[macro_export]
macro_rules! assert_err_eq {
    ($expected:expr, $actual:expr $(,)*) => {
        assert_eq!($expected.to_string(), $actual.unwrap_err().to_string())
    };
}

#[async_trait::async_trait]
pub trait MarketServiceExt {
    async fn get_offer(&self, id: &SubscriptionId) -> Result<Offer, QueryOfferError>;
    async fn get_demand(&self, id: &SubscriptionId) -> Result<Demand, DemandError>;
    async fn get_proposal(&self, id: &ProposalId) -> Result<Proposal, GetProposalError>;
    async fn get_proposal_from_db(
        &self,
        proposal_id: &ProposalId,
    ) -> Result<Proposal, anyhow::Error>;
    async fn query_events(
        &self,
        subscription_id: &SubscriptionId,
        timeout: f32,
        max_events: Option<i32>,
    ) -> Result<Vec<RequestorEvent>, QueryEventsError>;
}

#[async_trait::async_trait]
impl MarketServiceExt for MarketService {
    async fn get_offer(&self, id: &SubscriptionId) -> Result<Offer, QueryOfferError> {
        self.matcher.store.get_offer(id).await
    }

    async fn get_demand(&self, id: &SubscriptionId) -> Result<Demand, DemandError> {
        self.matcher.store.get_demand(id).await
    }

    async fn get_proposal(&self, id: &ProposalId) -> Result<Proposal, GetProposalError> {
        self.provider_engine.common.get_proposal(None, id).await
    }

    async fn get_proposal_from_db(
        &self,
        proposal_id: &ProposalId,
    ) -> Result<Proposal, anyhow::Error> {
        let db = self.db.clone();
        Ok(
            match db.as_dao::<ProposalDao>().get_proposal(proposal_id).await? {
                Some(proposal) => proposal,
                None => bail!("Proposal [{}] not found", proposal_id),
            },
        )
    }

    async fn query_events(
        &self,
        subscription_id: &SubscriptionId,
        timeout: f32,
        max_events: Option<i32>,
    ) -> Result<Vec<RequestorEvent>, QueryEventsError> {
        self.requestor_engine
            .query_events(subscription_id, timeout, max_events)
            .await
    }
}

pub mod default {
    use super::*;
    use crate::protocol::negotiation::error::{
        AgreementProtocolError, CommitAgreementError, CounterProposalError, ProposeAgreementError,
        RejectProposalError, TerminateAgreementError,
    };

    pub async fn empty_on_offers_retrieved(
        _caller: String,
        _msg: OffersRetrieved,
    ) -> Result<Vec<SubscriptionId>, ()> {
        Ok(vec![])
    }

    pub async fn empty_on_offers_bcast(
        _caller: String,
        _msg: OffersBcast,
    ) -> Result<Vec<SubscriptionId>, ()> {
        Ok(vec![])
    }

    pub async fn empty_on_retrieve_offers(
        _caller: String,
        _msg: RetrieveOffers,
    ) -> Result<Vec<Offer>, DiscoveryRemoteError> {
        Ok(vec![])
    }

    pub async fn empty_on_offer_unsubscribed_bcast(
        _caller: String,
        _msg: UnsubscribedOffersBcast,
    ) -> Result<Vec<SubscriptionId>, ()> {
        Ok(vec![])
    }

    pub async fn empty_on_initial_proposal(
        _caller: String,
        _msg: InitialProposalReceived,
    ) -> Result<(), CounterProposalError> {
        Ok(())
    }

    pub async fn empty_on_proposal_received(
        _caller: String,
        _msg: ProposalReceived,
    ) -> Result<(), CounterProposalError> {
        Ok(())
    }

    pub async fn empty_on_proposal_rejected(
        _caller: String,
        _msg: ProposalRejected,
    ) -> Result<(), RejectProposalError> {
        Ok(())
    }

    pub async fn empty_on_agreement_received(
        _caller: String,
        _msg: AgreementReceived,
    ) -> Result<(), ProposeAgreementError> {
        Ok(())
    }

    pub async fn empty_on_agreement_approved(
        _caller: String,
        _msg: AgreementApproved,
    ) -> Result<(), AgreementProtocolError> {
        Ok(())
    }

    pub async fn empty_on_agreement_rejected(
        _caller: String,
        _msg: AgreementRejected,
    ) -> Result<(), AgreementProtocolError> {
        Ok(())
    }

    pub async fn empty_on_agreement_cancelled(
        _caller: String,
        _msg: AgreementCancelled,
    ) -> Result<(), AgreementProtocolError> {
        Ok(())
    }

    pub async fn empty_on_agreement_committed(
        _caller: String,
        _msg: AgreementCommitted,
    ) -> Result<(), CommitAgreementError> {
        Ok(())
    }

    pub async fn empty_on_agreement_terminated(
        _caller: String,
        _msg: AgreementTerminated,
    ) -> Result<(), TerminateAgreementError> {
        Ok(())
    }
}

pub fn create_market_config_for_test() -> Config {
    // Discovery config to be used only in tests.
    let discovery = DiscoveryConfig {
        max_bcasted_offers: 100,
        max_bcasted_unsubscribes: 100,
        mean_cyclic_bcast_interval: Duration::from_millis(200),
        mean_cyclic_unsubscribes_interval: Duration::from_millis(200),
        offer_broadcast_delay: Duration::from_millis(200),
        unsub_broadcast_delay: Duration::from_millis(200),
    };

<<<<<<< HEAD
    Config {
        discovery,
        subscription: SubscriptionConfig::from_iter(&[""]),
        events: EventsConfig::from_iter(&[""]),
    }
=======
    let mut cfg = Config::from_env().unwrap();
    cfg.discovery = discovery;
    cfg
>>>>>>> c22e9761
}

/// Assure that all given nodes have the same knowledge about given Subscriptions (Offers).
/// Wait if needed at most 2,5s ( = 10 x 250ms).
pub async fn assert_offers_broadcasted<'a, S>(mkts: &[&MarketService], subscriptions: S)
where
    S: IntoIterator<Item = &'a SubscriptionId>,
    <S as IntoIterator>::IntoIter: Clone,
{
    let subscriptions = subscriptions.into_iter();
    let mut all_broadcasted = false;
    'retry: for _i in 0..10 {
        for subscription in subscriptions.clone() {
            for mkt in mkts {
                if mkt.get_offer(&subscription).await.is_err() {
                    // Every 150ms we should get at least one broadcast from each Node.
                    // After a few tries all nodes should have the same knowledge about Offers.
                    tokio::time::delay_for(Duration::from_millis(250)).await;
                    continue 'retry;
                }
            }
        }
        all_broadcasted = true;
        break;
    }
    assert!(
        all_broadcasted,
        "At least one of the offers was not propagated to all nodes"
    );
}

/// Assure that all given nodes have the same knowledge about given Offer Unsubscribes.
/// Wait if needed at most 2,5s ( = 10 x 250ms).
pub async fn assert_unsunbscribes_broadcasted<'a, S>(mkts: &[&MarketService], subscriptions: S)
where
    S: IntoIterator<Item = &'a SubscriptionId>,
    <S as IntoIterator>::IntoIter: Clone,
{
    let subscriptions = subscriptions.into_iter();
    let mut all_broadcasted = false;
    'retry: for _i in 0..10 {
        for subscription in subscriptions.clone() {
            for mkt in mkts {
                let expect_error = QueryOfferError::Unsubscribed(subscription.clone()).to_string();
                match mkt.get_offer(&subscription).await {
                    Err(e) => assert_eq!(e.to_string(), expect_error),
                    Ok(_) => {
                        // Every 150ms we should get at least one broadcast from each Node.
                        // After a few tries all nodes should have the same knowledge about Offers.
                        tokio::time::delay_for(Duration::from_millis(250)).await;
                        continue 'retry;
                    }
                }
            }
        }
        all_broadcasted = true;
        break;
    }
    assert!(
        all_broadcasted,
        "At least one of the offer unsubscribes was not propagated to all nodes"
    );
}<|MERGE_RESOLUTION|>--- conflicted
+++ resolved
@@ -5,7 +5,6 @@
 use regex::Regex;
 use std::collections::HashMap;
 use std::{fs, path::PathBuf, sync::Arc, time::Duration};
-use structopt::StructOpt;
 
 use ya_client::model::market::RequestorEvent;
 use ya_persistence::executor::DbExecutor;
@@ -21,7 +20,7 @@
 use super::mock_net::{gsb_prefixes, MockNet};
 use super::negotiation::{provider, requestor};
 use super::{store::SubscriptionStore, Matcher};
-use crate::config::{Config, DiscoveryConfig, EventsConfig, SubscriptionConfig};
+use crate::config::{Config, DiscoveryConfig};
 use crate::db::dao::ProposalDao;
 use crate::db::model::{Demand, Offer, Proposal, ProposalId, SubscriptionId};
 use crate::identity::IdentityApi;
@@ -679,17 +678,9 @@
         unsub_broadcast_delay: Duration::from_millis(200),
     };
 
-<<<<<<< HEAD
-    Config {
-        discovery,
-        subscription: SubscriptionConfig::from_iter(&[""]),
-        events: EventsConfig::from_iter(&[""]),
-    }
-=======
     let mut cfg = Config::from_env().unwrap();
     cfg.discovery = discovery;
     cfg
->>>>>>> c22e9761
 }
 
 /// Assure that all given nodes have the same knowledge about given Subscriptions (Offers).
