use ya_client::model::market::event::{ProviderEvent, RequestorEvent};
use ya_client::model::market::proposal::State;
use ya_market_decentralized::testing::mock_offer::client::{sample_demand, sample_offer};
use ya_market_decentralized::testing::{
    MarketServiceExt, MarketsNetwork, OwnerType, ProposalId, QueryEventsError, TakeEventsError,
};
use ya_market_decentralized::MarketService;

use std::str::FromStr;
use std::sync::Arc;
use std::time::Duration;

/// No events available for not existent subscription.
#[cfg_attr(not(feature = "market-test-suite"), ignore)]
#[actix_rt::test]
async fn test_query_events_non_existent_subscription() -> Result<(), anyhow::Error> {
    let network = MarketsNetwork::new("test_query_events_non_existent_subscription")
        .await
        .add_market_instance("Node-1")
        .await?;

    let market1 = network.get_market("Node-1");
    let non_existent_id = "80da375cb604426fb6cddd64f4ccc715-85fdde1924371f4a3a412748f61e5b941c500ea69a55a5135b886a2bffcb8e55".parse()?;

    // We expect that no events are available for non existent subscription.
    let result = market1.query_events(&non_existent_id, 0.2, Some(5)).await;

    assert_eq!(
        result.unwrap_err().to_string(),
        TakeEventsError::SubscriptionNotFound(non_existent_id).to_string()
    );

    Ok(())
}

/// Initial proposal generated by market should be available at
/// query events endpoint.
#[cfg_attr(not(feature = "market-test-suite"), ignore)]
#[actix_rt::test]
async fn test_query_initial_proposal() -> Result<(), anyhow::Error> {
    let network = MarketsNetwork::new("test_query_initial_proposal")
        .await
        .add_market_instance("Node-1")
        .await?;

    let market1 = network.get_market("Node-1");
    let identity1 = network.get_default_id("Node-1");
    let demand_id = market1
        .subscribe_demand(&sample_demand(), &identity1)
        .await?;
    market1.subscribe_offer(&sample_offer(), &identity1).await?;

    // We expect that proposal will be available as requestor event.
    let events = market1.query_events(&demand_id, 0.2, Some(5)).await?;

    assert_eq!(events.len(), 1);

    let proposal = match events[0].clone() {
        RequestorEvent::ProposalEvent { proposal, .. } => proposal,
        _ => panic!("Invalid event Type. ProposalEvent expected"),
    };

    assert_eq!(proposal.prev_proposal_id, None);
    assert_eq!(proposal.state()?, &State::Initial);

    // We expect that, the same event won't be available again.
    let events = market1.query_events(&demand_id, 0.2, Some(5)).await?;

    assert_eq!(events.len(), 0);

    Ok(())
}

/// Test getting more then one event from query.
#[cfg_attr(not(feature = "market-test-suite"), ignore)]
#[actix_rt::test]
async fn test_query_multiple_events() -> Result<(), anyhow::Error> {
    let network = MarketsNetwork::new("test_query_multiple_events")
        .await
        .add_market_instance("Node-1")
        .await?;

    let market1 = network.get_market("Node-1");
    let identity1 = network.get_default_id("Node-1");
    let demand_id = market1
        .subscribe_demand(&sample_demand(), &identity1)
        .await?;
    let offer = sample_offer();
    market1.subscribe_offer(&offer, &identity1).await?;
    market1.subscribe_offer(&offer, &identity1).await?;
    market1.subscribe_offer(&offer, &identity1).await?;

    // We expect that 3 proposal will be available as requestor event.
    tokio::time::delay_for(Duration::from_millis(200)).await;
    let events = market1.query_events(&demand_id, 0.1, Some(5)).await?;

    assert_eq!(events.len(), 3);

    for proposal in events {
        match proposal {
            RequestorEvent::ProposalEvent { proposal, .. } => {
                assert_eq!(proposal.prev_proposal_id, None);
                assert_eq!(proposal.state()?, &State::Initial);
            }
            _ => panic!("Invalid event Type. ProposalEvent expected"),
        };
    }

    // We expect that, the same events won't be available again.
    let events = market1.query_events(&demand_id, 0.2, Some(5)).await?;

    assert_eq!(events.len(), 0);

    Ok(())
}

/// Query_events should hang on endpoint until event will come
/// or timeout elapses.
#[cfg_attr(not(feature = "market-test-suite"), ignore)]
#[actix_rt::test]
async fn test_query_events_timeout() -> Result<(), anyhow::Error> {
    let network = MarketsNetwork::new("test_query_events_timeout")
        .await
        .add_market_instance("Node-1")
        .await?;

    let market1 = network.get_market("Node-1");
    let identity1 = network.get_default_id("Node-1");

    let demand_id1 = market1
        .subscribe_demand(&sample_demand(), &identity1)
        .await?;
    let demand_id1c = demand_id1.clone();
    let market1c = market1.clone();

    // Query events, when no Proposal are in the queue yet.
    // We set timeout and we expect that function will wait until events will come.
    let query_handle = tokio::spawn(async move {
        let events = market1c.query_events(&demand_id1c, 0.2, Some(5)).await?;
        assert_eq!(events.len(), 1);
<<<<<<< HEAD

        // Restore available Proposal
        let demand_id = market1
            .subscribe_demand(&sample_demand(), &identity1)
            .await?;
        market1.subscribe_offer(&sample_offer(), &identity1).await?;

        // maxEvents equal to 0 isn't forbidden value, but should return 0 events,
        // even if they exist.
        let events = market1.query_events(&demand_id, 1.0, Some(0)).await?;
        assert_eq!(events.len(), 0);

        // Query events returns error, if Demand was unsubscribed.
        market1.unsubscribe_demand(&demand_id, &identity1).await?;

        let result = market1.query_events(&demand_id, 0.0, None).await;
        assert_eq!(
            result.unwrap_err().to_string(),
            TakeEventsError::SubscriptionNotFound(demand_id).to_string()
        );

        Ok(())
    }

    /// Generate proposals for multiple subscriptions. Query events should return
    /// only events related for requested subscription and shouldn't affect remaining events.
    #[cfg_attr(not(feature = "market-test-suite"), ignore)]
    #[actix_rt::test]
    async fn test_query_events_for_multiple_subscriptions() -> Result<(), anyhow::Error> {
        let network = MarketsNetwork::new("test_query_events_for_multiple_subscriptions")
            .await
            .add_market_instance("Node-1")
            .await?;

        let market1 = network.get_market("Node-1");
        let identity1 = network.get_default_id("Node-1");

        // Spawn 3 Demands and 1 Offer --> should result in 3 Proposals.
        let demand_id1 = market1
            .subscribe_demand(&sample_demand(), &identity1)
            .await?;
        market1.subscribe_offer(&sample_offer(), &identity1).await?;
        let demand_id2 = market1
            .subscribe_demand(&sample_demand(), &identity1)
            .await?;
        let demand_id3 = market1
            .subscribe_demand(&sample_demand(), &identity1)
            .await?;

        // Check events related to first and last subscription.
        let events = market1.query_events(&demand_id1, 0.2, Some(5)).await?;
        assert_eq!(events.len(), 1);

        // Unsubscribe subscription 3. Events on subscription 2 should be still available.
        market1.unsubscribe_demand(&demand_id3, &identity1).await?;

        let events = market1.query_events(&demand_id2, 0.2, Some(5)).await?;
        assert_eq!(events.len(), 1);
        Ok(())
    }

    /// Run two query events in the same time.
    /// The same event shouldn't be returned twice.
    #[cfg_attr(not(feature = "market-test-suite"), ignore)]
    #[actix_rt::test]
    async fn test_simultaneous_query_events() -> Result<(), anyhow::Error> {
        let network = MarketsNetwork::new("test_simultaneous_query_events")
            .await
            .add_market_instance("Node-1")
            .await?;

        let market1 = network.get_market("Node-1");
        let identity1 = network.get_default_id("Node-1");

        let subscription_id = market1
            .subscribe_demand(&sample_demand(), &identity1)
            .await?;

        let demand_id1 = subscription_id.clone();
        let market = market1.clone();

        let query1 = tokio::spawn(async move {
            let events = market.query_events(&demand_id1, 0.5, Some(5)).await?;
            Result::<_, anyhow::Error>::Ok(events)
        });

        let market = market1.clone();
        let demand_id1 = subscription_id.clone();

        let query2 = tokio::spawn(async move {
            let events = market.query_events(&demand_id1, 0.5, Some(5)).await?;
            Result::<_, anyhow::Error>::Ok(events)
        });

        // Wait for a while, before event will be injected. We want to trigger notifications.
        // Generate 2 proposals. Each waiting query events call will take an event.
        tokio::time::delay_for(Duration::from_millis(100)).await;
        market1.subscribe_offer(&sample_offer(), &identity1).await?;
        market1.subscribe_offer(&sample_offer(), &identity1).await?;

        let mut events1 = tokio::time::timeout(Duration::from_millis(700), query1).await???;
        let events2 = tokio::time::timeout(Duration::from_millis(700), query2).await???;

        // We expect no events duplication.
        assert_eq!(events1.len() + events2.len(), 2);
        events1.extend(events2.iter().cloned());

        let ids = events1
            .into_iter()
            .map(|event| match event {
                RequestorEvent::ProposalEvent { proposal, .. } => proposal.proposal_id.unwrap(),
                _ => panic!("Expected ProposalEvents"),
            })
            .collect::<Vec<String>>();
        assert_ne!(ids[0], ids[1]);

        // We expect, there are no events left.
        let events = market1.query_events(&subscription_id, 0.0, Some(5)).await?;
        assert_eq!(events.len(), 0);
        Ok(())
    }

    /// Requestor gets initial proposal from market and counters it. Proposal should be
    /// propagated to Provider node and added to events.
    /// Both Offer and Demand are on the same node.
    /// TODO: Rewrite this test to use proposals generated by matcher instead
    ///  of injecting them negotiation engine.
    #[cfg_attr(not(feature = "market-test-suite"), ignore)]
    #[actix_rt::test]
    async fn test_counter_initial_proposal() -> Result<(), anyhow::Error> {
        env_logger::init();
        let network = MarketsNetwork::new("test_query_initial_proposal")
            .await
            .add_market_instance("Node-1")
            .await?;

        let market1: Arc<MarketService> = network.get_market("Node-1");
        let identity1 = network.get_default_id("Node-1");
        let subscription_id = market1
            .subscribe_demand(&sample_demand(), &identity1)
            .await?;
        let offer_id = market1.subscribe_offer(&sample_offer(), &identity1).await?;

        // We expect that proposal will be available as event.
        let events = market1
            .requestor_engine
            .query_events(&subscription_id, 1.0, Some(5))
            .await?;

        assert_eq!(events.len(), 1);
        let init_proposal = match events[0].clone() {
            RequestorEvent::ProposalEvent { proposal, .. } => proposal,
            _ => panic!("Invalid event Type. ProposalEvent expected"),
        };
        let init_proposal_id = ProposalId::from_str(&init_proposal.proposal_id()?)?;

        let counter_proposal = init_proposal.counter_demand(sample_demand())?;
        let new_proposal_id = market1
=======
        Result::<(), anyhow::Error>::Ok(())
    });

    // Inject proposal before timeout will elapse. We expect that Proposal
    // event will be generated and query events will return it.
    tokio::time::delay_for(Duration::from_millis(50)).await;
    market1.subscribe_offer(&sample_offer(), &identity1).await?;

    // Protect from eternal waiting.
    tokio::time::timeout(Duration::from_millis(250), query_handle).await???;
    Ok(())
}

/// Query events will return before timeout will elapse, if Demand will be unsubscribed.
#[cfg_attr(not(feature = "market-test-suite"), ignore)]
#[actix_rt::test]
async fn test_query_events_unsubscribe_notification() -> Result<(), anyhow::Error> {
    let network = MarketsNetwork::new("test_query_events_unsubscribe_notification")
        .await
        .add_market_instance("Node-1")
        .await?;

    let market1 = network.get_market("Node-1");
    let identity1 = network.get_default_id("Node-1");

    let subscription_id = market1
        .subscribe_demand(&sample_demand(), &identity1)
        .await?;
    let demand_id = subscription_id.clone();

    // Query events, when no Proposal are in the queue yet.
    // We set timeout and we expect that function will wait until events will come.
    let query_handle = tokio::spawn(async move {
        match market1.query_events(&subscription_id, 0.2, Some(5)).await {
            Err(QueryEventsError::Unsubscribed(id)) => {
                assert_eq!(id, subscription_id);
            }
            x => panic!("Expected Unsubscribed error, but got {:?}", x),
        }
        Result::<(), anyhow::Error>::Ok(())
    });

    // Unsubscribe Demand. query_events should return with unsubscribed error.
    tokio::time::delay_for(Duration::from_millis(50)).await;

    let market1 = network.get_market("Node-1");
    market1.unsubscribe_demand(&demand_id, &identity1).await?;

    // Protect from eternal waiting.
    tokio::time::timeout(Duration::from_millis(250), query_handle).await???;

    Ok(())
}

/// Tests if query events returns proper error on invalid input
/// or unsubscribed demand.
#[cfg_attr(not(feature = "market-test-suite"), ignore)]
#[actix_rt::test]
async fn test_query_events_edge_cases() -> Result<(), anyhow::Error> {
    let network = MarketsNetwork::new("test_query_events_edge_cases")
        .await
        .add_market_instance("Node-1")
        .await?;

    let market1 = network.get_market("Node-1");
    let identity1 = network.get_default_id("Node-1");
    let demand_id = market1
        .subscribe_demand(&sample_demand(), &identity1)
        .await?;
    market1.subscribe_offer(&sample_offer(), &identity1).await?;

    // We should reject calls with negative maxEvents.
    let result = market1.query_events(&demand_id, 0.0, Some(-5)).await;
    assert_eq!(
        result.unwrap_err().to_string(),
        QueryEventsError::InvalidMaxEvents(-5).to_string()
    );

    // Negative timeout should be treated as immediate checking events and return.
    tokio::time::delay_for(Duration::from_millis(200)).await;
    let events = tokio::time::timeout(
        Duration::from_millis(20),
        market1
>>>>>>> e365a348
            .requestor_engine
            .query_events(&demand_id, -5.0, None),
    )
    .await??;
    assert_eq!(events.len(), 1);

    // Restore available Proposal
    let demand_id = market1
        .subscribe_demand(&sample_demand(), &identity1)
        .await?;
    market1.subscribe_offer(&sample_offer(), &identity1).await?;

    // maxEvents equal to 0 isn't forbidden value, but should return 0 events,
    // even if they exist.
    let events = market1.query_events(&demand_id, 0.2, Some(0)).await?;
    assert_eq!(events.len(), 0);

    // Query events returns error, if Demand was unsubscribed.
    market1.unsubscribe_demand(&demand_id, &identity1).await?;

    let result = market1.query_events(&demand_id, 0.0, None).await;
    assert_eq!(
        result.unwrap_err().to_string(),
        TakeEventsError::SubscriptionNotFound(demand_id).to_string()
    );

    Ok(())
}

/// Generate proposals for multiple subscriptions. Query events should return
/// only events related for requested subscription and shouldn't affect remaining events.
#[cfg_attr(not(feature = "market-test-suite"), ignore)]
#[actix_rt::test]
async fn test_query_events_for_multiple_subscriptions() -> Result<(), anyhow::Error> {
    let network = MarketsNetwork::new("test_query_events_for_multiple_subscriptions")
        .await
        .add_market_instance("Node-1")
        .await?;

    let market1 = network.get_market("Node-1");
    let identity1 = network.get_default_id("Node-1");

    // Spawn 3 Demands and 1 Offer --> should result in 3 Proposals.
    let demand_id1 = market1
        .subscribe_demand(&sample_demand(), &identity1)
        .await?;
    market1.subscribe_offer(&sample_offer(), &identity1).await?;
    let demand_id2 = market1
        .subscribe_demand(&sample_demand(), &identity1)
        .await?;
    let demand_id3 = market1
        .subscribe_demand(&sample_demand(), &identity1)
        .await?;

    // Check events related to first and last subscription.
    let events = market1.query_events(&demand_id1, 0.2, Some(5)).await?;
    assert_eq!(events.len(), 1);

    // Unsubscribe subscription 3. Events on subscription 2 should be still available.
    market1.unsubscribe_demand(&demand_id3, &identity1).await?;

    let events = market1.query_events(&demand_id2, 0.2, Some(5)).await?;
    assert_eq!(events.len(), 1);
    Ok(())
}

/// Run two query events in the same time.
/// The same event shouldn't be returned twice.
#[cfg_attr(not(feature = "market-test-suite"), ignore)]
#[actix_rt::test]
async fn test_simultaneous_query_events() -> Result<(), anyhow::Error> {
    let network = MarketsNetwork::new("test_simultaneous_query_events")
        .await
        .add_market_instance("Node-1")
        .await?;

    let market1 = network.get_market("Node-1");
    let identity1 = network.get_default_id("Node-1");

    let demand_id1 = market1
        .subscribe_demand(&sample_demand(), &identity1)
        .await?;

    let demand_id = demand_id1.clone();
    let market = market1.clone();

    let query1 = tokio::spawn(async move {
        let events = market.query_events(&demand_id, 0.2, Some(5)).await?;
        Result::<_, anyhow::Error>::Ok(events)
    });

    let market = market1.clone();
    let demand_id = demand_id1.clone();

    let query2 = tokio::spawn(async move {
        let events = market.query_events(&demand_id, 0.2, Some(5)).await?;
        Result::<_, anyhow::Error>::Ok(events)
    });

    // Wait for a while, before event will be injected. We want to trigger notifications.
    // Generate 2 proposals. Each waiting query events call will take an event.
    tokio::time::delay_for(Duration::from_millis(50)).await;
    market1.subscribe_offer(&sample_offer(), &identity1).await?;
    market1.subscribe_offer(&sample_offer(), &identity1).await?;

    let mut events1 = tokio::time::timeout(Duration::from_millis(250), query1).await???;
    let events2 = tokio::time::timeout(Duration::from_millis(250), query2).await???;

    // We expect no events duplication.
    assert_eq!(events1.len() + events2.len(), 2);
    events1.extend(events2.iter().cloned());

    let ids = events1
        .into_iter()
        .map(|event| match event {
            RequestorEvent::ProposalEvent { proposal, .. } => proposal.proposal_id.unwrap(),
            _ => panic!("Expected ProposalEvents"),
        })
        .collect::<Vec<String>>();
    assert_ne!(ids[0], ids[1]);

    // We expect, there are no events left.
    let events = market1.query_events(&demand_id1, 0.0, Some(5)).await?;
    assert_eq!(events.len(), 0);
    Ok(())
}

/// Requestor gets initial proposal from market and counters it. Proposal should be
/// propagated to Provider node and added to events.
/// Both Offer and Demand are on the same node.
/// TODO: Rewrite this test to use proposals generated by matcher instead
///  of injecting them negotiation engine.
#[cfg_attr(not(feature = "market-test-suite"), ignore)]
#[actix_rt::test]
async fn test_counter_initial_proposal() -> Result<(), anyhow::Error> {
    let network = MarketsNetwork::new("test_query_initial_proposal")
        .await
        .add_market_instance("Node-1")
        .await?;

    let market1: Arc<MarketService> = network.get_market("Node-1");
    let identity1 = network.get_default_id("Node-1");
    let subscription_id = market1
        .subscribe_demand(&sample_demand(), &identity1)
        .await?;
    let offer_id = market1.subscribe_offer(&sample_offer(), &identity1).await?;

    // We expect that proposal will be available as event.
    let events = market1
        .requestor_engine
        .query_events(&subscription_id, 1.0, Some(5))
        .await?;

    assert_eq!(events.len(), 1);
    let init_proposal = match events[0].clone() {
        RequestorEvent::ProposalEvent { proposal, .. } => proposal,
        _ => panic!("Invalid event Type. ProposalEvent expected"),
    };
    let init_proposal_id = ProposalId::from_str(&init_proposal.proposal_id()?)?;

    let counter_proposal = init_proposal.counter_demand(sample_demand())?;
    let new_proposal_id = market1
        .requestor_engine
        .counter_proposal(&subscription_id, &init_proposal_id, &counter_proposal)
        .await?;
    assert_ne!(&new_proposal_id, &init_proposal_id);

    // We expect that event was generated on Provider part of Node.
    let new_proposal_id = new_proposal_id.translate(OwnerType::Provider);
    let events = market1
        .provider_engine
        .query_events(&offer_id, 1.5, Some(5))
        .await?;
    assert_eq!(events.len(), 1);

    let proposal = match events[0].clone() {
        ProviderEvent::ProposalEvent { proposal, .. } => proposal,
        _ => panic!("Invalid event Type. ProposalEvent expected"),
    };
    assert_eq!(proposal.issuer_id()?, &identity1.identity.to_string());
    assert_eq!(proposal.proposal_id()?, &new_proposal_id.to_string());
    assert_eq!(proposal.state()?, &State::Draft);

    // From provider's perspective it is the first proposal that ever existed.
    // Requestor has one proposal more, because it was generated by market.
    assert_eq!(proposal.prev_proposal_id, None);
    Ok(())
}<|MERGE_RESOLUTION|>--- conflicted
+++ resolved
@@ -138,166 +138,6 @@
     let query_handle = tokio::spawn(async move {
         let events = market1c.query_events(&demand_id1c, 0.2, Some(5)).await?;
         assert_eq!(events.len(), 1);
-<<<<<<< HEAD
-
-        // Restore available Proposal
-        let demand_id = market1
-            .subscribe_demand(&sample_demand(), &identity1)
-            .await?;
-        market1.subscribe_offer(&sample_offer(), &identity1).await?;
-
-        // maxEvents equal to 0 isn't forbidden value, but should return 0 events,
-        // even if they exist.
-        let events = market1.query_events(&demand_id, 1.0, Some(0)).await?;
-        assert_eq!(events.len(), 0);
-
-        // Query events returns error, if Demand was unsubscribed.
-        market1.unsubscribe_demand(&demand_id, &identity1).await?;
-
-        let result = market1.query_events(&demand_id, 0.0, None).await;
-        assert_eq!(
-            result.unwrap_err().to_string(),
-            TakeEventsError::SubscriptionNotFound(demand_id).to_string()
-        );
-
-        Ok(())
-    }
-
-    /// Generate proposals for multiple subscriptions. Query events should return
-    /// only events related for requested subscription and shouldn't affect remaining events.
-    #[cfg_attr(not(feature = "market-test-suite"), ignore)]
-    #[actix_rt::test]
-    async fn test_query_events_for_multiple_subscriptions() -> Result<(), anyhow::Error> {
-        let network = MarketsNetwork::new("test_query_events_for_multiple_subscriptions")
-            .await
-            .add_market_instance("Node-1")
-            .await?;
-
-        let market1 = network.get_market("Node-1");
-        let identity1 = network.get_default_id("Node-1");
-
-        // Spawn 3 Demands and 1 Offer --> should result in 3 Proposals.
-        let demand_id1 = market1
-            .subscribe_demand(&sample_demand(), &identity1)
-            .await?;
-        market1.subscribe_offer(&sample_offer(), &identity1).await?;
-        let demand_id2 = market1
-            .subscribe_demand(&sample_demand(), &identity1)
-            .await?;
-        let demand_id3 = market1
-            .subscribe_demand(&sample_demand(), &identity1)
-            .await?;
-
-        // Check events related to first and last subscription.
-        let events = market1.query_events(&demand_id1, 0.2, Some(5)).await?;
-        assert_eq!(events.len(), 1);
-
-        // Unsubscribe subscription 3. Events on subscription 2 should be still available.
-        market1.unsubscribe_demand(&demand_id3, &identity1).await?;
-
-        let events = market1.query_events(&demand_id2, 0.2, Some(5)).await?;
-        assert_eq!(events.len(), 1);
-        Ok(())
-    }
-
-    /// Run two query events in the same time.
-    /// The same event shouldn't be returned twice.
-    #[cfg_attr(not(feature = "market-test-suite"), ignore)]
-    #[actix_rt::test]
-    async fn test_simultaneous_query_events() -> Result<(), anyhow::Error> {
-        let network = MarketsNetwork::new("test_simultaneous_query_events")
-            .await
-            .add_market_instance("Node-1")
-            .await?;
-
-        let market1 = network.get_market("Node-1");
-        let identity1 = network.get_default_id("Node-1");
-
-        let subscription_id = market1
-            .subscribe_demand(&sample_demand(), &identity1)
-            .await?;
-
-        let demand_id1 = subscription_id.clone();
-        let market = market1.clone();
-
-        let query1 = tokio::spawn(async move {
-            let events = market.query_events(&demand_id1, 0.5, Some(5)).await?;
-            Result::<_, anyhow::Error>::Ok(events)
-        });
-
-        let market = market1.clone();
-        let demand_id1 = subscription_id.clone();
-
-        let query2 = tokio::spawn(async move {
-            let events = market.query_events(&demand_id1, 0.5, Some(5)).await?;
-            Result::<_, anyhow::Error>::Ok(events)
-        });
-
-        // Wait for a while, before event will be injected. We want to trigger notifications.
-        // Generate 2 proposals. Each waiting query events call will take an event.
-        tokio::time::delay_for(Duration::from_millis(100)).await;
-        market1.subscribe_offer(&sample_offer(), &identity1).await?;
-        market1.subscribe_offer(&sample_offer(), &identity1).await?;
-
-        let mut events1 = tokio::time::timeout(Duration::from_millis(700), query1).await???;
-        let events2 = tokio::time::timeout(Duration::from_millis(700), query2).await???;
-
-        // We expect no events duplication.
-        assert_eq!(events1.len() + events2.len(), 2);
-        events1.extend(events2.iter().cloned());
-
-        let ids = events1
-            .into_iter()
-            .map(|event| match event {
-                RequestorEvent::ProposalEvent { proposal, .. } => proposal.proposal_id.unwrap(),
-                _ => panic!("Expected ProposalEvents"),
-            })
-            .collect::<Vec<String>>();
-        assert_ne!(ids[0], ids[1]);
-
-        // We expect, there are no events left.
-        let events = market1.query_events(&subscription_id, 0.0, Some(5)).await?;
-        assert_eq!(events.len(), 0);
-        Ok(())
-    }
-
-    /// Requestor gets initial proposal from market and counters it. Proposal should be
-    /// propagated to Provider node and added to events.
-    /// Both Offer and Demand are on the same node.
-    /// TODO: Rewrite this test to use proposals generated by matcher instead
-    ///  of injecting them negotiation engine.
-    #[cfg_attr(not(feature = "market-test-suite"), ignore)]
-    #[actix_rt::test]
-    async fn test_counter_initial_proposal() -> Result<(), anyhow::Error> {
-        env_logger::init();
-        let network = MarketsNetwork::new("test_query_initial_proposal")
-            .await
-            .add_market_instance("Node-1")
-            .await?;
-
-        let market1: Arc<MarketService> = network.get_market("Node-1");
-        let identity1 = network.get_default_id("Node-1");
-        let subscription_id = market1
-            .subscribe_demand(&sample_demand(), &identity1)
-            .await?;
-        let offer_id = market1.subscribe_offer(&sample_offer(), &identity1).await?;
-
-        // We expect that proposal will be available as event.
-        let events = market1
-            .requestor_engine
-            .query_events(&subscription_id, 1.0, Some(5))
-            .await?;
-
-        assert_eq!(events.len(), 1);
-        let init_proposal = match events[0].clone() {
-            RequestorEvent::ProposalEvent { proposal, .. } => proposal,
-            _ => panic!("Invalid event Type. ProposalEvent expected"),
-        };
-        let init_proposal_id = ProposalId::from_str(&init_proposal.proposal_id()?)?;
-
-        let counter_proposal = init_proposal.counter_demand(sample_demand())?;
-        let new_proposal_id = market1
-=======
         Result::<(), anyhow::Error>::Ok(())
     });
 
@@ -381,7 +221,6 @@
     let events = tokio::time::timeout(
         Duration::from_millis(20),
         market1
->>>>>>> e365a348
             .requestor_engine
             .query_events(&demand_id, -5.0, None),
     )
