--- conflicted
+++ resolved
@@ -1,11 +1,6 @@
-<<<<<<< HEAD
-//! These exports are expected to be used only in tests.
-pub mod events_helper;
-=======
 //! This module is to be used only in tests.
 #![allow(dead_code)]
 #![allow(unused_macros)]
->>>>>>> e365a348
 
 pub use super::db::dao::*;
 pub use super::db::models::*;
@@ -14,6 +9,7 @@
 pub use super::protocol::*;
 
 pub mod bcast;
+pub mod events_helper;
 pub mod mock_net;
 pub mod mock_node;
 pub mod mock_offer;
