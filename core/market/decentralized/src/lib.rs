--- conflicted
+++ resolved
@@ -26,16 +26,12 @@
 
 /// These exports are expected to be used only in tests.
 pub mod testing {
-<<<<<<< HEAD
     pub use super::db::{
         dao::{DemandDao, OfferDao},
         models::SubscriptionParseError,
     };
 
-    pub use super::protocol::negotiation;
-=======
-    pub use super::db::models::SubscriptionParseError;
     pub use super::matcher::SubscriptionStore;
     pub use super::matcher::{DemandError, MatcherError, OfferError};
->>>>>>> b93a2758
+    pub use super::protocol::negotiation;
 }