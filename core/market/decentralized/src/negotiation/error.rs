use serde::{Deserialize, Serialize};
use thiserror::Error;

use ya_client::model::ErrorMessage;

use crate::db::model::{
    AgreementId, ProposalId, ProposalIdParseError, SubscriptionId, SubscriptionParseError,
};
<<<<<<< HEAD
use crate::db::{dao::TakeEventsError, DbError};
use crate::matcher::error::{DemandError, QueryOfferError};
=======
use crate::db::{dao::SaveProposalError, dao::TakeEventsError, DbError};
>>>>>>> 065d69da
use crate::protocol::negotiation::error::{
    AgreementError as ProtocolAgreementError, ApproveAgreementError,
    CounterProposalError as ProtocolProposalError, NegotiationApiInitError, ProposeAgreementError,
};

#[derive(Error, Debug)]
pub enum NegotiationError {}

#[derive(Error, Debug)]
pub enum NegotiationInitError {
    #[error("Failed to initialize Negotiation interface. Error: {0}.")]
    ApiInitError(#[from] NegotiationApiInitError),
}

#[derive(Error, Debug, Serialize, Deserialize)]
pub enum MatchValidationError {
    #[error("Proposal properties [{new}] doesn't match previous Proposal [{prev}].")]
    NotMatching { new: ProposalId, prev: ProposalId },
    #[error("Can't match Proposal [{new}] with previous Proposal [{prev}]. Error: {error}")]
    MatchingFailed {
        new: ProposalId,
        prev: ProposalId,
        error: String,
    },
}

#[derive(Error, Debug)]
pub enum AgreementStateError {
    #[error("Agreement [{0}] proposed.")]
    Proposed(AgreementId),
    #[error("Agreement [{0}] already confirmed.")]
    Confirmed(AgreementId),
    #[error("Agreement [{0}] cancelled.")]
    Cancelled(AgreementId),
    #[error("Agreement [{0}] rejected.")]
    Rejected(AgreementId),
    #[error("Agreement [{0}] already approved.")]
    Approved(AgreementId),
    #[error("Agreement [{0}] expired.")]
    Expired(AgreementId),
    #[error("Agreement [{0}] terminated.")]
    Terminated(AgreementId),
}

#[derive(Error, Debug)]
pub enum AgreementError {
    #[error("Agreement [{0}] not found.")]
    NotFound(AgreementId),
    #[error("Can't create Agreement for Proposal {0}. Proposal {1} not found.")]
    ProposalNotFound(ProposalId, ProposalId),
    #[error("Can't create second Agreement [{0}] for Proposal [{1}].")]
    AgreementExists(AgreementId, ProposalId),
    #[error("Can't create Agreement for Proposal {0}. Failed to get Proposal {1}. Error: {2}")]
    GetProposal(ProposalId, ProposalId, DbError),
    #[error("Can't create Agreement for already countered Proposal [{0}].")]
    ProposalCountered(ProposalId),
    #[error("Can't create Agreement for Proposal {0}. No negotiation with Provider took place. (You should counter Proposal at least one time)")]
    NoNegotiations(ProposalId),
    #[error("Can't create Agreement for out own Proposal {0}. You can promote only provider's Proposals to Agreement.")]
    OwnProposal(ProposalId),
    #[error("Failed to save Agreement for Proposal [{0}]. Error: {1}")]
    Save(ProposalId, DbError),
    #[error("Failed to get Agreement [{0}]. Error: {1}")]
    Get(AgreementId, DbError),
    #[error("Failed to update Agreement [{0}]. Error: {1}")]
    Update(AgreementId, DbError),
    #[error("Invalid state {0}")]
    InvalidState(#[from] AgreementStateError),
    #[error("Invalid Agreement id. {0}")]
    InvalidId(#[from] ProposalIdParseError),
    #[error("Protocol error: {0}")]
    Protocol(#[from] ProtocolAgreementError),
    #[error("Protocol error: {0}")]
    ProtocolCreate(#[from] ProposeAgreementError),
    #[error("Protocol error while approving: {0}")]
    ProtocolApprove(#[from] ApproveAgreementError),
    #[error("Internal error: {0}")]
    InternalError(String),
}

#[derive(Error, Debug)]
pub enum WaitForApprovalError {
    #[error("Agreement [{0}] not found.")]
    NotFound(AgreementId),
    #[error("Agreement [{0}] expired.")]
    Expired(AgreementId),
    #[error("Agreement [{0}] should be confirmed, before waiting for approval.")]
    NotConfirmed(AgreementId),
    #[error("Agreement [{0}] terminated.")]
    Terminated(AgreementId),
    #[error("Timeout while waiting for Agreement [{0}] approval.")]
    Timeout(AgreementId),
    #[error("Invalid agreement id. {0}")]
    InvalidId(#[from] ProposalIdParseError),
    #[error("Failed to get Agreement [{0}]. Error: {1}")]
    Get(AgreementId, DbError),
    #[error("Waiting for approval failed. Error: {0}.")]
    InternalError(String),
}

#[derive(Error, Debug)]
pub enum QueryEventsError {
    #[error("Subscription [{0}] was already unsubscribed.")]
    Unsubscribed(SubscriptionId),
    #[error("Invalid subscription id. {0}")]
    InvalidSubscriptionId(#[from] SubscriptionParseError),
    #[error(transparent)]
    TakeEventsError(#[from] TakeEventsError),
    #[error("Invalid maxEvents '{0}', should be greater from 0.")]
    InvalidMaxEvents(i32),
    #[error("Can't query events. Error: {0}.")]
    InternalError(String),
}

#[derive(Error, Debug)]
pub enum ProposalError {
<<<<<<< HEAD
    #[error("Proposal subscription Offer error: [{0}].")]
    QueryOfferError(#[from] QueryOfferError),
    #[error("Proposal subscription Demand error: [{0}].")]
    DemandError(#[from] DemandError),
    #[error("Subscription [{0}] expired.")]
    SubscriptionExpired(SubscriptionId),
    #[error("Proposal [{0}] not found for subscription [{1:?}].")]
    NotFound(ProposalId, Option<SubscriptionId>),
    #[error("Failed to get Proposal [{0}] for subscription [{1:?}]. Error: [{2}]")]
    Get(ProposalId, Option<SubscriptionId>, DbError),
    #[error("Failed to save counter Proposal for Proposal [{0}]. Error: {1}")]
    Save(ProposalId, DbError),
    #[error("Failed to send counter Proposal for Proposal [{0}]. Error: {1}")]
    Send(ProposalId, ProtocolProposalError),
    #[error("Internal error: {0}.")]
    InternalError(#[from] ErrorMessage),
=======
    #[error("Subscription [{0}] wasn't found.")]
    NoSubscription(SubscriptionId),
    #[error("Subscription [{0}] was already unsubscribed.")]
    Unsubscribed(SubscriptionId),
    #[error("Subscription [{0}] expired.")]
    SubscriptionExpired(SubscriptionId),
    #[error("Proposal [{0}] not found for subscription [{1}].")]
    ProposalNotFound(ProposalId, SubscriptionId),
    #[error("Proposal [{0}] was already countered. Can't counter for the second time.")]
    AlreadyCountered(ProposalId),
    #[error("Can't counter own Proposal [{0}].")]
    OwnProposal(ProposalId),
    #[error(transparent)]
    NotMatching(#[from] MatchValidationError),
    #[error("Failed to get Proposal [{0}] for subscription [{1}]. Error: [{2}]")]
    FailedGetProposal(ProposalId, SubscriptionId, DbError),
    #[error("Failed to save counter Proposal for Proposal [{0}]. Error: {1}")]
    FailedSaveProposal(ProposalId, SaveProposalError),
    #[error("Failed to send counter Proposal for Proposal [{0}]. Error: {1}")]
    FailedSendProposal(ProposalId, ProtocolProposalError),
    #[error("Can't counter Proposal [{0}]. Error: {1}.")]
    InternalError(ProposalId, String),
>>>>>>> 065d69da
}

impl AgreementError {
    pub fn from(promoted_proposal: &ProposalId, e: ProposalError) -> AgreementError {
        match e {
            ProposalError::NotFound(proposal_id, ..) => {
                AgreementError::ProposalNotFound(promoted_proposal.clone(), proposal_id)
            }
            ProposalError::Get(proposal_id, _, db_error) => {
                AgreementError::GetProposal(promoted_proposal.clone(), proposal_id, db_error)
            }
            _ => panic!("invalid conversion from {:?} to AgreementError"),
        }
    }
}<|MERGE_RESOLUTION|>--- conflicted
+++ resolved
@@ -1,17 +1,10 @@
 use serde::{Deserialize, Serialize};
 use thiserror::Error;
-
-use ya_client::model::ErrorMessage;
 
 use crate::db::model::{
     AgreementId, ProposalId, ProposalIdParseError, SubscriptionId, SubscriptionParseError,
 };
-<<<<<<< HEAD
-use crate::db::{dao::TakeEventsError, DbError};
-use crate::matcher::error::{DemandError, QueryOfferError};
-=======
 use crate::db::{dao::SaveProposalError, dao::TakeEventsError, DbError};
->>>>>>> 065d69da
 use crate::protocol::negotiation::error::{
     AgreementError as ProtocolAgreementError, ApproveAgreementError,
     CounterProposalError as ProtocolProposalError, NegotiationApiInitError, ProposeAgreementError,
@@ -128,47 +121,29 @@
 
 #[derive(Error, Debug)]
 pub enum ProposalError {
-<<<<<<< HEAD
-    #[error("Proposal subscription Offer error: [{0}].")]
-    QueryOfferError(#[from] QueryOfferError),
-    #[error("Proposal subscription Demand error: [{0}].")]
-    DemandError(#[from] DemandError),
-    #[error("Subscription [{0}] expired.")]
-    SubscriptionExpired(SubscriptionId),
-    #[error("Proposal [{0}] not found for subscription [{1:?}].")]
-    NotFound(ProposalId, Option<SubscriptionId>),
-    #[error("Failed to get Proposal [{0}] for subscription [{1:?}]. Error: [{2}]")]
-    Get(ProposalId, Option<SubscriptionId>, DbError),
-    #[error("Failed to save counter Proposal for Proposal [{0}]. Error: {1}")]
-    Save(ProposalId, DbError),
-    #[error("Failed to send counter Proposal for Proposal [{0}]. Error: {1}")]
-    Send(ProposalId, ProtocolProposalError),
-    #[error("Internal error: {0}.")]
-    InternalError(#[from] ErrorMessage),
-=======
     #[error("Subscription [{0}] wasn't found.")]
     NoSubscription(SubscriptionId),
     #[error("Subscription [{0}] was already unsubscribed.")]
     Unsubscribed(SubscriptionId),
     #[error("Subscription [{0}] expired.")]
     SubscriptionExpired(SubscriptionId),
-    #[error("Proposal [{0}] not found for subscription [{1}].")]
-    ProposalNotFound(ProposalId, SubscriptionId),
+    #[error("Proposal [{0}] not found for subscription [{1:?}].")]
+    NotFound(ProposalId, Option<SubscriptionId>),
     #[error("Proposal [{0}] was already countered. Can't counter for the second time.")]
     AlreadyCountered(ProposalId),
     #[error("Can't counter own Proposal [{0}].")]
     OwnProposal(ProposalId),
     #[error(transparent)]
     NotMatching(#[from] MatchValidationError),
-    #[error("Failed to get Proposal [{0}] for subscription [{1}]. Error: [{2}]")]
-    FailedGetProposal(ProposalId, SubscriptionId, DbError),
+    #[error("Failed to get Proposal [{0}] for subscription [{1:?}]. Error: [{2}]")]
+    Get(ProposalId, Option<SubscriptionId>, DbError),
     #[error("Failed to save counter Proposal for Proposal [{0}]. Error: {1}")]
-    FailedSaveProposal(ProposalId, SaveProposalError),
+    Save(ProposalId, SaveProposalError),
     #[error("Failed to send counter Proposal for Proposal [{0}]. Error: {1}")]
-    FailedSendProposal(ProposalId, ProtocolProposalError),
+    Send(ProposalId, ProtocolProposalError),
     #[error("Can't counter Proposal [{0}]. Error: {1}.")]
     InternalError(ProposalId, String),
->>>>>>> 065d69da
+    // InternalError(#[from] ErrorMessage),
 }
 
 impl AgreementError {
