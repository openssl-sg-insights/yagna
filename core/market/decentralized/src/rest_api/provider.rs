use actix_web::web::{Data, Json, Path, Query};
use actix_web::{HttpResponse, Responder, Scope};
use std::sync::Arc;

use super::{
    PathAgreement, PathSubscription, PathSubscriptionProposal, QueryTimeout, QueryTimeoutMaxEvents,
};
use crate::market::MarketService;

use ya_client::model::market::{Offer, Proposal};
use ya_service_api_web::middleware::Identity;

// This file contains market REST endpoints. Responsibility of these functions
// is calling respective functions in market modules and mapping return values
// to http responses. No market logic is allowed here.

pub fn register_endpoints(scope: Scope) -> Scope {
    scope
        .service(subscribe)
        .service(get_offers)
        .service(unsubscribe)
        .service(collect)
        .service(counter_proposal)
        .service(get_proposal)
        .service(reject_proposal)
        .service(approve_agreement)
        .service(reject_agreement)
        .service(terminate_agreement)
        .service(get_agreement)
}

#[actix_web::post("/offers")]
async fn subscribe(
    market: Data<Arc<MarketService>>,
    body: Json<Offer>,
    id: Identity,
) -> impl Responder {
    market
        .subscribe_offer(&body.into_inner(), &id)
        .await
        .map(|id| HttpResponse::Created().json(id))
}

#[actix_web::get("/offers")]
async fn get_offers(market: Data<Arc<MarketService>>, id: Identity) -> impl Responder {
    market
        .get_offers(Some(id))
        .await
        .map(|offers| HttpResponse::Ok().json(offers))
}

#[actix_web::delete("/offers/{subscription_id}")]
async fn unsubscribe(
    market: Data<Arc<MarketService>>,
    path: Path<PathSubscription>,
    id: Identity,
) -> impl Responder {
    market
        .unsubscribe_offer(&path.into_inner().subscription_id, &id)
        .await
        .map(|_| HttpResponse::Ok().json("Ok"))
}

#[actix_web::get("/offers/{subscription_id}/events")]
async fn collect(
    market: Data<Arc<MarketService>>,
    path: Path<PathSubscription>,
    query: Query<QueryTimeoutMaxEvents>,
    _id: Identity,
) -> impl Responder {
    let subscription_id = path.into_inner().subscription_id;
    let timeout = query.timeout;
    let max_events = query.max_events;
    market
        .provider_engine
        .query_events(&subscription_id, timeout, max_events)
        .await
        .map(|events| HttpResponse::Ok().json(events))
}

#[actix_web::post("/offers/{subscription_id}/proposals/{proposal_id}")]
async fn counter_proposal(
<<<<<<< HEAD
    market: Data<Arc<MarketService>>,
    path: Path<PathSubscriptionProposal>,
    body: Json<Proposal>,
    id: Identity,
) -> impl Responder {
    let PathSubscriptionProposal {
        subscription_id,
        proposal_id,
    } = path.into_inner();
    let proposal = body.into_inner();
    market
        .provider_engine
        .counter_proposal(&subscription_id, &proposal_id, &proposal)
        .await
        .map(|proposal_id| HttpResponse::Ok().json(proposal_id))
=======
    _market: Data<Arc<MarketService>>,
    _path: Path<PathSubscriptionProposal>,
    _body: Json<Proposal>,
    _id: Identity,
) -> HttpResponse {
    HttpResponse::NotImplemented().finish()
>>>>>>> e365a348
}

#[actix_web::get("/offers/{subscription_id}/proposals/{proposal_id}")]
async fn get_proposal(
    _market: Data<Arc<MarketService>>,
    _path: Path<PathSubscriptionProposal>,
    _id: Identity,
) -> HttpResponse {
    HttpResponse::NotImplemented().finish()
}

#[actix_web::delete("/offers/{subscription_id}/proposals/{proposal_id}")]
async fn reject_proposal(
    _market: Data<Arc<MarketService>>,
    _path: Path<PathSubscriptionProposal>,
    _id: Identity,
) -> HttpResponse {
    HttpResponse::NotImplemented().finish()
}

#[actix_web::post("/agreements/{agreement_id}/approve")]
async fn approve_agreement(
    _market: Data<Arc<MarketService>>,
    _path: Path<PathAgreement>,
    _query: Query<QueryTimeout>,
    _id: Identity,
) -> HttpResponse {
    HttpResponse::NotImplemented().finish()
}

#[actix_web::post("/agreements/{agreement_id}/reject")]
async fn reject_agreement(
    _market: Data<Arc<MarketService>>,
    _path: Path<PathAgreement>,
    _id: Identity,
) -> HttpResponse {
    HttpResponse::NotImplemented().finish()
}

#[actix_web::post("/agreements/{agreement_id}/terminate")]
async fn terminate_agreement(
    _market: Data<Arc<MarketService>>,
    _path: Path<PathAgreement>,
    _id: Identity,
) -> HttpResponse {
    HttpResponse::NotImplemented().finish()
}

#[actix_web::get("/agreements/{agreement_id}")]
async fn get_agreement(
    _market: Data<Arc<MarketService>>,
    _path: Path<PathAgreement>,
    _id: Identity,
) -> HttpResponse {
    HttpResponse::NotImplemented().finish()
}<|MERGE_RESOLUTION|>--- conflicted
+++ resolved
@@ -80,11 +80,10 @@
 
 #[actix_web::post("/offers/{subscription_id}/proposals/{proposal_id}")]
 async fn counter_proposal(
-<<<<<<< HEAD
     market: Data<Arc<MarketService>>,
     path: Path<PathSubscriptionProposal>,
     body: Json<Proposal>,
-    id: Identity,
+    _id: Identity,
 ) -> impl Responder {
     let PathSubscriptionProposal {
         subscription_id,
@@ -96,14 +95,6 @@
         .counter_proposal(&subscription_id, &proposal_id, &proposal)
         .await
         .map(|proposal_id| HttpResponse::Ok().json(proposal_id))
-=======
-    _market: Data<Arc<MarketService>>,
-    _path: Path<PathSubscriptionProposal>,
-    _body: Json<Proposal>,
-    _id: Identity,
-) -> HttpResponse {
-    HttpResponse::NotImplemented().finish()
->>>>>>> e365a348
 }
 
 #[actix_web::get("/offers/{subscription_id}/proposals/{proposal_id}")]
