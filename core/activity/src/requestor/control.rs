--- conflicted
+++ resolved
@@ -1,12 +1,7 @@
 use actix_web::http::header;
 use actix_web::web::{BufMut, Bytes, BytesMut};
 use actix_web::{web, Either, HttpRequest, HttpResponse, Responder};
-<<<<<<< HEAD
-use futures::{FutureExt, StreamExt, TryFutureExt};
-=======
-use bytes::{BufMut, Bytes, BytesMut};
 use futures::StreamExt;
->>>>>>> 084c8453
 use metrics::counter;
 use serde::{Deserialize, Serialize};
 use std::sync::atomic::{AtomicU64, Ordering};
@@ -216,12 +211,7 @@
 
     if let Some(value) = request.headers().get(header::ACCEPT) {
         if value.eq(mime::TEXT_EVENT_STREAM.essence_str()) {
-<<<<<<< HEAD
-            let db = db.get_ref().clone();
-            return Ok(Either::Left(stream_results(db, agreement, path, id)?));
-=======
-            return Ok(Either::A(stream_results(agreement, path, id)?));
->>>>>>> 084c8453
+            return Ok(Either::Left(stream_results(agreement, path, id)?));
         }
     }
     Ok(Either::Right(
@@ -287,29 +277,6 @@
         .streaming(stream))
 }
 
-<<<<<<< HEAD
-fn persist_event(db: &DbExecutor, activity_id: &String, event: &RuntimeEvent) {
-    match &event.kind {
-        RuntimeEventKind::StdOut(_) | RuntimeEventKind::StdErr(_) => (),
-        _ => {
-            let db = db.clone();
-            let activity_id = activity_id.clone();
-            let event = event.clone();
-
-            let fut = async move {
-                db.as_dao::<RuntimeEventDao>()
-                    .create(&activity_id, event)
-                    .map_err(|e| log::warn!("Cannot persist event: {:?}", e))
-                    .map(|_| ())
-                    .await;
-            };
-            tokio::task::spawn_local(fut);
-        }
-    }
-}
-
-=======
->>>>>>> 084c8453
 fn map_event_result<T: Serialize>(
     result: Result<T>,
     id: u64,
