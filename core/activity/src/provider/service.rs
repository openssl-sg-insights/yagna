--- conflicted
+++ resolved
@@ -8,20 +8,10 @@
 use ya_service_bus::timeout::IntoTimeoutFuture;
 use ya_service_bus::typed as bus;
 use ya_service_bus::RpcEndpoint;
-
-<<<<<<< HEAD
 use crate::common::{generate_id, is_activity_initiator, is_agreement_initiator, RpcMessageResult};
-=======
-use crate::common::{generate_id, RpcMessageResult};
->>>>>>> 01a91628
 use crate::dao::*;
 use crate::db_conn;
 use crate::error::Error;
-<<<<<<< HEAD
-=======
-
-use ya_service_api::constants::NET_SERVICE_ID;
->>>>>>> 01a91628
 
 lazy_static::lazy_static! {
     static ref PRIVATE_ID: String = format!("/private{}", SERVICE_ID);
@@ -186,51 +176,4 @@
     ActivityUsageDao::new(&conn)
         .set(&msg.activity_id, &msg.usage.current_usage)
         .map_err(|e| Error::from(e).into())
-<<<<<<< HEAD
-=======
-}
-
-async fn is_activity_owner(
-    conn: &ConnType,
-    caller: String,
-    activity_id: &str,
-) -> std::result::Result<bool, Error> {
-    let agreement_id = ActivityDao::new(&conn)
-        .get_agreement_id(&activity_id)
-        .map_err(Error::from)?;
-    let agreement = bus::service(market::BUS_ID)
-        .send(market::GetAgreement::with_id(agreement_id))
-        .await??;
-
-    Ok(validate_caller(
-        caller,
-        agreement.demand.requestor_id.unwrap(),
-    ))
-}
-
-async fn is_agreement_initiator(
-    caller: String,
-    agreement_id: String,
-) -> std::result::Result<bool, Error> {
-    let agreement = bus::service(market::BUS_ID)
-        .send(market::GetAgreement {
-            agreement_id: agreement_id,
-        })
-        .await??;
-
-    let initiator_id = agreement
-        .demand
-        .requestor_id
-        .ok_or(Error::BadRequest("no requestor id".into()))?;
-
-    Ok(validate_caller(caller, initiator_id))
-}
-
-#[inline(always)]
-fn validate_caller(caller: String, expected: String) -> bool {
-    // FIXME: impl a proper caller struct / parser
-    let net_expected = format!("{}/{}", NET_SERVICE_ID, expected);
-    log::info!("checking caller: {} vs expected: {}", caller, net_expected);
-    caller == net_expected
->>>>>>> 01a91628
 }