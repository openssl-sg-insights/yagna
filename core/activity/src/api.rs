use crate::TrackerRef;
use actix_web::Scope;

use ya_persistence::executor::DbExecutor;
use ya_service_api_web::scope::ExtendableScope;

pub fn web_scope(db: &DbExecutor, tracker: TrackerRef) -> Scope {
    actix_web::web::scope(crate::ACTIVITY_API_PATH)
        .data(db.clone())
        .data(tracker.clone())
        .extend(common::extend_web_scope)
        .extend(crate::provider::extend_web_scope)
        .extend(crate::requestor::control::extend_web_scope)
        .extend(crate::requestor::state::extend_web_scope)
}

/// Common operations for both sides: Provider and Requestor
mod common {
<<<<<<< HEAD
    use actix_web::{web, Responder};
    use ya_service_bus::{timeout::IntoTimeoutFuture, RpcEndpoint};
=======
    use actix_web::{web, HttpResponse, Responder};
    use futures::prelude::*;
>>>>>>> 6d2515dd

    use ya_core_model::{activity, NodeId, Role};
    use ya_persistence::executor::DbExecutor;
    use ya_service_api_web::middleware::Identity;

    use crate::common::*;
    use crate::tracker::TrackingEvent;
    use crate::TrackerRef;
    use actix_web::http::header;

    pub fn extend_web_scope(scope: actix_web::Scope) -> actix_web::Scope {
        scope
            // .service(get_activities_web)
            .service(get_events)
            .service(get_activity_state_web)
            .service(get_activity_usage_web)
    }

    // TODO this endpoint needs authorization via Identity, otherwise is vulnerable for attacks.
    // #[actix_web::get("/activity")]
    // async fn get_activities_web(db: web::Data<DbExecutor>) -> impl Responder {
    //     log::debug!("get_activities_web");
    //     get_activities(&db).await.map(web::Json)
    // }
    #[actix_web::get("/activity/{activity_id}/state")]
    async fn get_activity_state_web(
        db: web::Data<DbExecutor>,
        path: web::Path<PathActivity>,
        query: web::Query<QueryTimeout>,
        id: Identity,
    ) -> impl Responder {
        log::debug!("get_activity_state_web");

        // check if caller is the Provider
        if authorize_activity_executor(&db, id.identity, &path.activity_id, Role::Provider)
            .await
            .is_ok()
        {
            log::trace!("get_activity_state_web: I'm the provider");
            return get_persisted_state(&db, &path.activity_id)
                .await
                .map(web::Json);
        }

        log::trace!("get_activity_state_web: Not provider, maybe requestor?");

        // check if caller is the Requestor
        authorize_activity_initiator(&db, id.identity, &path.activity_id, Role::Requestor).await?;

        log::trace!("get_activity_state_web: I'm the requestor");

        // Return locally persisted usage if activity has been already terminated or terminating
        let state = get_persisted_state(&db, &path.activity_id).await?;
        if !state.alive() {
            log::trace!("get_activity_state_web: got persisted state");
            return Ok(web::Json(state));
        }

        // Retrieve and persist activity state
        let agreement = get_activity_agreement(&db, &path.activity_id, Role::Requestor).await?;
        let provider_service = agreement_provider_service(&id, &agreement)?;
        let state = provider_service
            .send(activity::GetState {
                activity_id: path.activity_id.to_string(),
                timeout: query.timeout.clone(),
            })
            .timeout(timeout_margin(query.timeout))
            .await???;

        set_persisted_state(&db, &path.activity_id, state)
            .await
            .map(web::Json)
    }

    #[actix_web::get("/activity/{activity_id}/usage")]
    async fn get_activity_usage_web(
        db: web::Data<DbExecutor>,
        path: web::Path<PathActivity>,
        query: web::Query<QueryTimeout>,
        id: Identity,
    ) -> impl Responder {
        // check if caller is the Provider
        if authorize_activity_executor(&db, id.identity, &path.activity_id, Role::Provider)
            .await
            .is_ok()
        {
            return get_persisted_usage(&db, &path.activity_id)
                .await
                .map(web::Json);
        }

        // check if caller is the Requestor
        authorize_activity_initiator(&db, id.identity, &path.activity_id, Role::Requestor).await?;

        // Return locally persisted usage if activity has been already terminated or terminating
        let state = get_persisted_state(&db, &path.activity_id).await?;
        if !state.alive() {
            return get_persisted_usage(&db, &path.activity_id)
                .await
                .map(web::Json);
        }

        // Retrieve and persist activity usage
        let agreement = get_activity_agreement(&db, &path.activity_id, Role::Requestor).await?;
        let provider_service = agreement_provider_service(&id, &agreement)?;
        let usage = provider_service
            .send(activity::GetUsage {
                activity_id: path.activity_id.to_string(),
                timeout: query.timeout.clone(),
            })
            .timeout(timeout_margin(query.timeout))
            .await???;

        set_persisted_usage(&db, &path.activity_id, usage)
            .await
            .map(web::Json)
    }

    fn event_stream(
        stream: tokio::sync::broadcast::Receiver<TrackingEvent>,
        provider_id: NodeId,
    ) -> impl futures::stream::Stream<Item = Result<web::Bytes, actix_web::Error>> {
        futures::stream::unfold(Some(stream), move |opt_stream| async move {
            if let Some(mut stream) = opt_stream {
                Some(match stream.recv().await {
                    Ok(event) => {
                        let line = format!(
                            "data: {}\r\n\r\n",
                            serde_json::to_string(&event.for_provider(provider_id)).unwrap()
                        );
                        (Ok(web::Bytes::from(line)), Some(stream))
                    }
                    Err(err) => (
                        Err(actix_web::error::ErrorInternalServerError(err).into()),
                        None,
                    ),
                })
            } else {
                None
            }
        })
    }

    #[actix_web::get("/_monitor")]
    async fn get_events(tracker: web::Data<TrackerRef>, id: Identity) -> impl Responder {
        let mut tracker = tracker.as_ref().clone();
        let (event, stream) = tracker.subscribe().await.unwrap();

        let item_str = match serde_json::to_string(&event.for_provider(id.identity)) {
            Ok(v) => v,
            Err(e) => return HttpResponse::InternalServerError().body(e.to_string()),
        };

        let line = format!("data: {}\r\n\r\n", item_str);

        HttpResponse::Ok()
            .header(header::CONTENT_TYPE, "text/event-stream")
            .header(header::CACHE_CONTROL, "no-cache")
            .streaming(Box::pin(
                futures::stream::once(futures::future::ok(web::Bytes::from(line)))
                    .chain(event_stream(stream, id.identity)),
            ))

        //let value = stream.recv().await.map_err(actix_web::error::ErrorInternalServerError)?;
        //Ok::<_, actix_web::Error>(web::Json(value))
    }
}<|MERGE_RESOLUTION|>--- conflicted
+++ resolved
@@ -16,17 +16,13 @@
 
 /// Common operations for both sides: Provider and Requestor
 mod common {
-<<<<<<< HEAD
-    use actix_web::{web, Responder};
-    use ya_service_bus::{timeout::IntoTimeoutFuture, RpcEndpoint};
-=======
     use actix_web::{web, HttpResponse, Responder};
     use futures::prelude::*;
->>>>>>> 6d2515dd
 
     use ya_core_model::{activity, NodeId, Role};
     use ya_persistence::executor::DbExecutor;
     use ya_service_api_web::middleware::Identity;
+    use ya_service_bus::{timeout::IntoTimeoutFuture, RpcEndpoint};
 
     use crate::common::*;
     use crate::tracker::TrackingEvent;
