--- conflicted
+++ resolved
@@ -11,18 +11,14 @@
 ya-service-api-web = "0.1"
 ya-client = "0.4"
 
-actix-web = "3.2"
-anyhow = "1.0"
+actix-web = "^3.2"
+anyhow = "^1.0"
 chrono = { version = "0.4", features = ["serde"] }
 diesel = { version = "1.4", features = ["chrono", "sqlite", "r2d2"] }
 diesel_migrations = "1.4"
-log = "0.4"
-<<<<<<< HEAD
+log = "^0.4"
+self_update = "0.23"
+serde = { version = "^1.0", features = ["derive"] }
+serde_json = "^1.0"
 thiserror = "^1.0"
-tokio = { version = "0.2", features = ["time", "sync"] }
-=======
->>>>>>> 1e14bd5f
-self_update = "0.23"
-serde = { version = "1.0", features = ["derive"] }
-serde_json = "1.0"
-tokio = { version = "0.2", features = ["time", "sync"] }+tokio = { version = "^0.2", features = ["time", "sync"] }