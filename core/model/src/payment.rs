--- conflicted
+++ resolved
@@ -448,11 +448,8 @@
         Mainnet,
         #[strum(props(token = "tGLM"))]
         Rinkeby,
-<<<<<<< HEAD
-=======
         #[strum(props(token = "tGLM"))]
         Goerli,
->>>>>>> c508f46e
         #[strum(props(token = "GLM"))]
         Polygon,
         #[strum(props(token = "tGLM"))]
@@ -477,7 +474,6 @@
     pub enum DriverName {
         ZkSync,
         Erc20,
-        Polygon,
     }
 
     #[derive(StructOpt, Debug, Clone)]
