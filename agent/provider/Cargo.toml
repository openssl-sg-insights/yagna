[package]
name = "ya-provider"
description = "Yagna Provider Agent reference implementation."
version = "0.3.0"
authors = ["Golem Factory <contact@golem.network>"]
edition = "2018"

[lib]
path = "src/lib.rs"

[[bin]]
name = "ya-provider"
path = "src/main.rs"

[dependencies]
ya-agreement-utils = { version = "0.4" }
ya-manifest-utils = { version = "0.2" }
ya-client = { version = "0.7", features = ['cli'] }
ya-client-model = "0.5"
ya-compile-time-utils = "0.2"
ya-core-model = { version = "^0.8", features = ['activity', 'payment'] }
ya-file-logging = "0.1"
<<<<<<< HEAD
ya-utils-actix = "0.2"
=======
ya-utils-actix = "0.1"
ya-utils-cli = "0.1"
>>>>>>> 4ce09cdd
ya-utils-path = "0.1"
ya-utils-process = { version = "0.2", features = ['lock'] }
ya-std-utils = "0.1"

actix = { version = "0.13", default-features = false }
actix-rt = "2.7"
actix_derive = "0.6"
anyhow = "1.0"
backoff = "0.2.1"
bigdecimal = "0.2"
bytesize = "1.0.1"
chrono = { version = "0.4", features = ["serde"] }
derive_more = "0.99.5"
dialoguer = "0.5.0"
directories = "2.0.2"
dotenv = "0.15.0"
futures = "0.3"
futures-util = "0.3.4"
hex = "0.4"
humantime = "2.0.0"
lazy_static = "1.4.0"
libc = "0.2"
log = "0.4"
log-derive = "0.4"
notify = "4.0.15"
num_cpus = "1.13.0"
num-traits = "0.2.14"
path-clean = "0.1.0"
regex = "1.5"
semver = { version = "0.11", features = ["serde"] }
serde = { version = "1.0", features = ["derive"] }
serde_json = "1.0"
shared_child = "0.3.4"
signal-hook = "0.3"
structopt = "0.3.20"
strum ="0.24"
strum_macros = "0.24"
sys-info = "0.7.0"
thiserror = "1.0.14"
tokio = { version = "1", features = ["process", "signal"] }
tokio-stream = {version = "0.1.6", features = ["sync"] }
url = "2.1.1"
walkdir = "2.3.1"
yansi = "0.5.0"

[target.'cfg(target_family = "unix")'.dependencies]
nix = "0.22.0"

[target.'cfg(target_os = "windows")'.dependencies]
winapi = { version = "0.3.8", features = ["fileapi"] }

[dev-dependencies]
chrono = "0.4"
shlex = "1.1.0"
test-case = "2.1"<|MERGE_RESOLUTION|>--- conflicted
+++ resolved
@@ -20,12 +20,8 @@
 ya-compile-time-utils = "0.2"
 ya-core-model = { version = "^0.8", features = ['activity', 'payment'] }
 ya-file-logging = "0.1"
-<<<<<<< HEAD
 ya-utils-actix = "0.2"
-=======
-ya-utils-actix = "0.1"
 ya-utils-cli = "0.1"
->>>>>>> 4ce09cdd
 ya-utils-path = "0.1"
 ya-utils-process = { version = "0.2", features = ['lock'] }
 ya-std-utils = "0.1"
