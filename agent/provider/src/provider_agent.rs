--- conflicted
+++ resolved
@@ -182,11 +182,6 @@
             .clone()
             .unwrap_or_else(|| app_name.to_string());
 
-<<<<<<< HEAD
-        args.market.session_id = format!("{}-{}", name, std::process::id());
-        args.runner.session_id = args.market.session_id.clone();
-        args.payment.session_id = args.market.session_id.clone();
-=======
         let cert_dir = config.cert_dir_path()?;
         let keystore = load_keystore(&cert_dir)?;
 
@@ -195,7 +190,6 @@
         args.payment.session_id = args.market.session_id.clone();
         let policy_config = &mut args.market.negotiator_config.composite_config.policy_config;
         policy_config.trusted_keys = Some(keystore.clone());
->>>>>>> 3a49f1b7
 
         let networks = args.node.account.networks.clone();
         for n in networks.iter() {
@@ -216,13 +210,10 @@
         presets.spawn_monitor(&config.presets_file)?;
         let mut hardware = hardware::Manager::try_new(&config)?;
         hardware.spawn_monitor(&config.hardware_file)?;
-<<<<<<< HEAD
-=======
         let keystore_monitor = spawn_keystore_monitor(cert_dir, keystore)?;
         let mut domain_whitelist = WhitelistManager::try_new(&config.domain_whitelist_file)?;
         domain_whitelist.spawn_monitor(&config.domain_whitelist_file)?;
         policy_config.domain_patterns = domain_whitelist.get_state();
->>>>>>> 3a49f1b7
 
         let market = ProviderMarket::new(api.market, &data_dir, args.market)?.start();
         let payments = Payments::new(api.activity.clone(), api.payment, args.payment).start();
@@ -496,7 +487,6 @@
     market: Addr<ProviderMarket>,
     path: P,
 ) -> Result<FileMonitor, Error> {
-<<<<<<< HEAD
     let _keystore = match Keystore::load(&path.as_ref()) {
         Ok(store) => {
             market.do_send(UpdateKeystore {
@@ -517,12 +507,6 @@
             market.do_send(UpdateKeystore {
                 keystore_path: p.clone(),
             });
-=======
-    let cert_dir = path.as_ref().to_path_buf();
-    let handler = move |p: PathBuf| match Keystore::load(&cert_dir) {
-        Ok(new_keystore) => {
-            keystore.replace(new_keystore);
->>>>>>> 3a49f1b7
             log::info!("Trusted keystore updated from {}", p.display());
         }
         Err(e) => log::warn!("Error updating trusted keystore from {:?}: {:?}", p, e),
