--- conflicted
+++ resolved
@@ -24,18 +24,8 @@
 
 impl ProviderAgent {
     pub fn new(config: StartupConfig) -> Result<ProviderAgent> {
-<<<<<<< HEAD
-        let market = ProviderMarketActor::new(config.market_client()?, "AcceptAll").start();
-        let runner = TaskRunnerActor::new(config.activity_client()?).start();
-=======
-        let webclient = config.market_client();
-
-        let client = ApiClient::new(webclient)?;
-        let market = ProviderMarket::new(client, "AcceptAll").start();
-
-        let client = ProviderApiClient::new(Arc::new(config.activity_client().build()?));
-        let runner = TaskRunner::new(client).start();
->>>>>>> 18291347
+        let market = ProviderMarket::new(config.market_client()?, "AcceptAll").start();
+        let runner = TaskRunner::new(config.activity_client()?).start();
 
         let node_info = ProviderAgent::create_node_info();
         let service_info = ProviderAgent::create_service_info();
