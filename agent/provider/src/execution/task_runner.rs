use actix::prelude::*;
use anyhow::{anyhow, bail, Error, Result};
use log_derive::{logfn, logfn_inputs};
use std::collections::HashSet;
use std::env;
use std::path::PathBuf;
use std::sync::Arc;

use ya_client::activity::ActivityProviderApi;
use ya_model::activity::{
    activity_state::{State, StatePair},
    ActivityState, ProviderEvent,
};
use ya_utils_actix::actix_handler::ResultTypeGetter;
use ya_utils_actix::forward_actix_handler;
use ya_utils_actix::actix_signal::{SignalSlot, Subscribe};

use super::exeunits_registry::ExeUnitsRegistry;
use super::task::Task;
use crate::market::provider_market::AgreementApproved;

// =========================================== //
// Public exposed messages
// =========================================== //

/// Collects activity events and processes them.
/// This event should be sent periodically.
#[derive(Message)]
#[rtype(result = "Result<()>")]
pub struct UpdateActivity;

/// Loads ExeUnits descriptors from file.
#[derive(Message, Debug)]
#[rtype(result = "Result<()>")]
pub struct InitializeExeUnits {
    pub file: PathBuf,
}

// =========================================== //
// Public signals sent by TaskRunner
// =========================================== //

/// Signal emitted when TaskRunner finished processing
/// of CreateActivity event. That means, that ExeUnit is already created.
#[derive(Message, Clone)]
#[rtype(result = "Result<()>")]
pub struct ActivityCreated {
    pub agreement_id: String,
    pub activity_id: String,
}

/// Signal emitted when TaskRunner destroys activity.
/// It can happen in several situations:
/// - Requestor sends terminate command to ExeUnit
/// - Requestor sends DestroyActivity event
/// - Task is finished because of timeout
#[derive(Message, Clone)]
#[rtype(result = "Result<()>")]
pub struct ActivityDestroyed {
    pub agreement_id: String,
}

// =========================================== //
// Internal messages
// =========================================== //

/// Called when we got createActivity event.
#[derive(Message, Debug)]
#[rtype(result = "Result<()>")]
struct CreateActivity {
    pub activity_id: String,
    pub agreement_id: String,
}

/// Called when we got destroyActivity event.
#[derive(Message, Debug)]
#[rtype(result = "Result<()>")]
struct DestroyActivity {
    pub activity_id: String,
    pub agreement_id: String,
}

// =========================================== //
// TaskRunner declaration
// =========================================== //

pub struct TaskRunner {
    api: Arc<ActivityProviderApi>,
    registry: ExeUnitsRegistry,
    /// Spawned tasks.
    tasks: Vec<Task>,
<<<<<<< HEAD
    /// Agreements, that wait for CreateActivity event.
    waiting_agreements: HashSet<String>,

    /// External actors can listen on these signals.
    pub activity_created: SignalSlot<ActivityCreated>,
    pub activity_destroyed: SignalSlot<ActivityDestroyed>,
=======
    /// Agreements, that allow for CreateActivity event.
    active_agreements: HashSet<String>,
}

// outputing empty string for logfn macro purposes
impl std::fmt::Display for TaskRunner {
    fn fmt(&self, f: &mut std::fmt::Formatter<'_>) -> std::fmt::Result {
        write!(f, "")
    }
>>>>>>> 1c415fc9
}

impl TaskRunner {
    pub fn new(client: ActivityProviderApi) -> TaskRunner {
        TaskRunner {
            api: Arc::new(client),
            registry: ExeUnitsRegistry::new(),
            tasks: vec![],
<<<<<<< HEAD
            waiting_agreements: HashSet::new(),
            activity_created: SignalSlot::<ActivityCreated>::new(),
            activity_destroyed: SignalSlot::<ActivityDestroyed>::new(),
=======
            active_agreements: HashSet::new(),
>>>>>>> 1c415fc9
        }
    }

    #[logfn_inputs(Info, fmt = "{}Initializing ExeUnit: {:?}")]
    #[logfn(ok = "INFO", err = "ERROR", fmt = "ExeUnits initialized: {:?}")]
    pub fn initialize_exeunits(&mut self, msg: InitializeExeUnits) -> Result<()> {
        self.registry
            .register_exeunits_from_file(&msg.file)
            .map(|_| ())
    }

    pub async fn collect_events(
        client: Arc<ActivityProviderApi>,
        addr: Addr<TaskRunner>,
    ) -> Result<()> {
        match TaskRunner::query_events(client).await {
            Err(error) => log::error!("Can't query activity events. Error: {:?}", error),
            Ok(activity_events) => {
                TaskRunner::dispatch_events(&activity_events, addr).await;
            }
        }

        Ok(())
    }

    // =========================================== //
    // TaskRunner internals - events dispatching
    // =========================================== //

    async fn dispatch_events(events: &Vec<ProviderEvent>, notify: Addr<TaskRunner>) {
        log::info!("Collected {} activity events. Processing...", events.len());

        // FIXME: Create activity arrives together with destroy, and destroy is being processed first
        for event in events.iter() {
            match event {
                ProviderEvent::CreateActivity {
                    activity_id,
                    agreement_id,
                } => {
                    if let Err(error) = notify
                        .send(CreateActivity::new(activity_id, agreement_id))
                        .await
                    {
                        log::warn!("{}", error);
                    }
                }
                ProviderEvent::DestroyActivity {
                    activity_id,
                    agreement_id,
                } => {
                    if let Err(error) = notify
                        .send(DestroyActivity::new(activity_id, agreement_id))
                        .await
                    {
                        log::warn!("{}", error);
                    }
                }
            }
        }
    }

    async fn query_events(client: Arc<ActivityProviderApi>) -> Result<Vec<ProviderEvent>> {
        Ok(client.get_activity_events(Some(3), None).await?)
    }

    // =========================================== //
    // TaskRunner internals - activity reactions
    // =========================================== //

    #[logfn_inputs(Debug, fmt = "{}Processing {:?}")]
    #[logfn(ok = "INFO", err = "ERROR", fmt = "Activity created: {:?}")]
    fn on_create_activity(&mut self, msg: CreateActivity) -> Result<()> {
        if !self.active_agreements.contains(&msg.agreement_id) {
            bail!("Can't create activity for not my agreement [{:?}].", msg);
        }

        // TODO: Get ExeUnit name from agreement.
        let exeunit_name = "wasmtime";
        match self.create_task(exeunit_name, &msg.activity_id, &msg.agreement_id) {
            Ok(task) => {
                self.tasks.push(task);
<<<<<<< HEAD

                info!(
                    "Created activity [{}] for agreement [{}]. Spawned [{}] exeunit.",
                    activity_id, agreement_id, exeunit_name
                );

                let _ = self.activity_created.send_signal(ActivityCreated{agreement_id: agreement_id.clone(), activity_id: activity_id.clone()});
=======
>>>>>>> 1c415fc9
                Ok(())
            }
            Err(error) => bail!("Error creating activity: {:?}: {}", msg, error),
        }
    }

    #[logfn_inputs(Debug, fmt = "{}Processing {:?}")]
    #[logfn(ok = "INFO", err = "ERROR", fmt = "Activity destroyed: {:?}")]
    fn on_destroy_activity(&mut self, msg: DestroyActivity) -> Result<()> {
        match self.tasks.iter().position(|task| {
            task.agreement_id == msg.agreement_id && task.activity_id == msg.activity_id
        }) {
            None => bail!("Can't destroy not existing activity [{:?}]", msg),
            Some(task_position) => {
                // Remove task from list and destroy everything related with it.
                let task = self.tasks.swap_remove(task_position);
                TaskRunner::destroy_task(task);

                let _ = self.activity_destroyed.send_signal(ActivityDestroyed{agreement_id: agreement_id.to_string()});

                // TODO: remove this
                let client = self.api.clone();
                Arbiter::spawn(async move {
                    log::debug!("changing activity state to: Terminated");
                    if let Err(e) = client
                        .set_activity_state(
                            &msg.activity_id,
                            &ActivityState::from(StatePair::from(State::Terminated)),
                        )
                        .await
                    {
                        log::error!("Setting state for activity [{:?}], error: {}", msg, e);
                    }
                });
            }
        }
        Ok(())
    }

<<<<<<< HEAD
    pub fn on_signed_agreement(&mut self, msg: AgreementSigned) -> Result<()> {
        info!(
            "TaskRunner got signed agreement [{}] for processing.",
            &msg.agreement.agreement_id
        );

        // Agreement waits for create activity.
        self.waiting_agreements.insert(msg.agreement.agreement_id);
=======
    #[logfn_inputs(Info, fmt = "{}Got {:?}")]
    pub fn on_agreement_approved(&mut self, msg: AgreementApproved) -> Result<()> {
        // Agreement waits for first create activity.
        // FIXME: clean-up agreements upon TTL or maybe payments
        self.active_agreements.insert(msg.agreement_id);
>>>>>>> 1c415fc9
        Ok(())
    }

    #[logfn_inputs(Info, fmt = "{}Creating task: {}, act id: {}, agrmnt id: {}")]
    #[logfn(Debug, fmt = "Task created: {:?}")]
    fn create_task(
        &self,
        exeunit_name: &str,
        activity_id: &str,
        agreement_id: &str,
    ) -> Result<Task> {
        let exeunit_working_dir = env::current_dir()?;
        let exeunit_instance = self
            .registry
            .spawn_exeunit(exeunit_name, &exeunit_working_dir)
            .map_err(|error| {
                anyhow!(
                    "Spawning ExeUnit failed for agreement [{}] with error: {}",
                    agreement_id,
                    error
                )
            })?;

        Ok(Task::new(exeunit_instance, agreement_id, activity_id))
    }

    #[logfn_inputs(Info, fmt = "Destroying task: {:?}")]
    #[logfn(Debug, fmt = "Task destroyed: {:?}")]
    fn destroy_task(mut task: Task) {
        // Here we could cleanup resources, directories and everything.
        task.exeunit.kill();
    }

    pub fn on_subscribe_activity_created(&mut self, msg: Subscribe<ActivityCreated>) -> Result<()> {
        Ok(self.activity_created.on_subscribe(msg))
    }

    pub fn on_subscribe_activity_destroyed(&mut self, msg: Subscribe<ActivityDestroyed>) -> Result<()> {
        Ok(self.activity_destroyed.on_subscribe(msg))
    }
}

// =========================================== //
// Actix stuff
// =========================================== //

impl Actor for TaskRunner {
    type Context = Context<Self>;
}

forward_actix_handler!(TaskRunner, AgreementApproved, on_agreement_approved);
forward_actix_handler!(TaskRunner, InitializeExeUnits, initialize_exeunits);
forward_actix_handler!(TaskRunner, CreateActivity, on_create_activity);
forward_actix_handler!(TaskRunner, DestroyActivity, on_destroy_activity);

forward_actix_handler!(TaskRunner, Subscribe<ActivityCreated>, on_subscribe_activity_created);
forward_actix_handler!(TaskRunner, Subscribe<ActivityDestroyed>, on_subscribe_activity_destroyed);


impl Handler<UpdateActivity> for TaskRunner {
    type Result = ActorResponse<Self, (), Error>;

    fn handle(&mut self, _msg: UpdateActivity, ctx: &mut Context<Self>) -> Self::Result {
        let client = self.api.clone();
        let addr = ctx.address();

        ActorResponse::r#async(
            async move { TaskRunner::collect_events(client, addr).await }.into_actor(self),
        )
    }
}

// =========================================== //
// Messages creation
// =========================================== //

impl CreateActivity {
    pub fn new(activity_id: &str, agreement_id: &str) -> CreateActivity {
        CreateActivity {
            activity_id: activity_id.to_string(),
            agreement_id: agreement_id.to_string(),
        }
    }
}

impl DestroyActivity {
    pub fn new(activity_id: &str, agreement_id: &str) -> DestroyActivity {
        DestroyActivity {
            activity_id: activity_id.to_string(),
            agreement_id: agreement_id.to_string(),
        }
    }
}<|MERGE_RESOLUTION|>--- conflicted
+++ resolved
@@ -89,16 +89,12 @@
     registry: ExeUnitsRegistry,
     /// Spawned tasks.
     tasks: Vec<Task>,
-<<<<<<< HEAD
     /// Agreements, that wait for CreateActivity event.
-    waiting_agreements: HashSet<String>,
+    active_agreements: HashSet<String>,
 
     /// External actors can listen on these signals.
     pub activity_created: SignalSlot<ActivityCreated>,
     pub activity_destroyed: SignalSlot<ActivityDestroyed>,
-=======
-    /// Agreements, that allow for CreateActivity event.
-    active_agreements: HashSet<String>,
 }
 
 // outputing empty string for logfn macro purposes
@@ -106,7 +102,6 @@
     fn fmt(&self, f: &mut std::fmt::Formatter<'_>) -> std::fmt::Result {
         write!(f, "")
     }
->>>>>>> 1c415fc9
 }
 
 impl TaskRunner {
@@ -115,13 +110,9 @@
             api: Arc::new(client),
             registry: ExeUnitsRegistry::new(),
             tasks: vec![],
-<<<<<<< HEAD
-            waiting_agreements: HashSet::new(),
+            active_agreements: HashSet::new(),
             activity_created: SignalSlot::<ActivityCreated>::new(),
             activity_destroyed: SignalSlot::<ActivityDestroyed>::new(),
-=======
-            active_agreements: HashSet::new(),
->>>>>>> 1c415fc9
         }
     }
 
@@ -203,16 +194,7 @@
         match self.create_task(exeunit_name, &msg.activity_id, &msg.agreement_id) {
             Ok(task) => {
                 self.tasks.push(task);
-<<<<<<< HEAD
-
-                info!(
-                    "Created activity [{}] for agreement [{}]. Spawned [{}] exeunit.",
-                    activity_id, agreement_id, exeunit_name
-                );
-
-                let _ = self.activity_created.send_signal(ActivityCreated{agreement_id: agreement_id.clone(), activity_id: activity_id.clone()});
-=======
->>>>>>> 1c415fc9
+                let _ = self.activity_created.send_signal(ActivityCreated{agreement_id: msg.agreement_id.clone(), activity_id: msg.activity_id.clone()});
                 Ok(())
             }
             Err(error) => bail!("Error creating activity: {:?}: {}", msg, error),
@@ -231,7 +213,7 @@
                 let task = self.tasks.swap_remove(task_position);
                 TaskRunner::destroy_task(task);
 
-                let _ = self.activity_destroyed.send_signal(ActivityDestroyed{agreement_id: agreement_id.to_string()});
+                let _ = self.activity_destroyed.send_signal(ActivityDestroyed{agreement_id: msg.agreement_id.to_string()});
 
                 // TODO: remove this
                 let client = self.api.clone();
@@ -252,22 +234,11 @@
         Ok(())
     }
 
-<<<<<<< HEAD
-    pub fn on_signed_agreement(&mut self, msg: AgreementSigned) -> Result<()> {
-        info!(
-            "TaskRunner got signed agreement [{}] for processing.",
-            &msg.agreement.agreement_id
-        );
-
-        // Agreement waits for create activity.
-        self.waiting_agreements.insert(msg.agreement.agreement_id);
-=======
     #[logfn_inputs(Info, fmt = "{}Got {:?}")]
     pub fn on_agreement_approved(&mut self, msg: AgreementApproved) -> Result<()> {
         // Agreement waits for first create activity.
         // FIXME: clean-up agreements upon TTL or maybe payments
-        self.active_agreements.insert(msg.agreement_id);
->>>>>>> 1c415fc9
+        self.active_agreements.insert(msg.agreement.agreement_id);
         Ok(())
     }
 
