use std::collections::HashMap;
use std::convert::TryFrom;
use std::sync::Arc;
use std::time::Duration;

use actix::prelude::*;
use anyhow::{anyhow, Error, Result};
use backoff::backoff::Backoff;
use bigdecimal::{BigDecimal, Zero};
use chrono::{DateTime, Utc};
use futures_util::FutureExt;
use humantime;
use log;
use serde_json::json;
use structopt::StructOpt;
use ya_client::activity::ActivityProviderApi;
use ya_client::model::payment::{DebitNote, Invoice, NewDebitNote, NewInvoice};
use ya_client::model::payment::{DebitNoteEvent, DebitNoteEventType, InvoiceEventType};
use ya_client::payment::PaymentApi;

use ya_std_utils::LogErr;
use ya_utils_actix::actix_handler::ResultTypeGetter;
use ya_utils_actix::actix_signal::{SignalSlot, Subscribe};
use ya_utils_actix::deadline_checker::{
    DeadlineChecker, DeadlineElapsed, StopTracking, StopTrackingCategory, TrackDeadline,
};
use ya_utils_actix::{actix_signal_handler, forward_actix_handler};

use crate::execution::{ActivityDestroyed, CreateActivity};
use crate::interval::RelativeInterval;
use crate::market::provider_market::NewAgreement;
use crate::market::termination_reason::BreakReason;
use crate::tasks::{AgreementBroken, AgreementClosed, BreakAgreement};

use super::agreement::{compute_cost, ActivityPayment, AgreementPayment, CostInfo};
use super::model::PaymentModel;

// =========================================== //
// Internal messages
// =========================================== //

/// Checks activity usage counters and updates service
/// cost. Sends debit note to requestor.
#[derive(Message)]
#[rtype(result = "Result<()>")]
pub struct UpdateCost {
    pub invoice_info: DebitNoteInfo,
    pub interval_ctx: RelativeInterval,
}

/// Changes activity state to Finalized and computes final cost.
/// Sent by ActivityDestroyed handler after last debit note was sent to Requestor.
#[derive(Message, Clone)]
#[rtype("()")]
pub struct FinalizeActivity {
    pub debit_info: DebitNoteInfo,
    pub cost_summary: CostInfo,
}

/// Message for issuing an invoice. Sent after agreement is closed.
#[derive(Message, Clone)]
#[rtype(result = "Result<Invoice>")]
struct IssueInvoice {
    costs_summary: CostsSummary,
    payment_timeout: Option<chrono::Duration>,
}

/// Message for sending invoice to the requestor. Sent after invoice is issued.
#[derive(Message, Clone)]
#[rtype(result = "Result<()>")]
struct SendInvoice {
    invoice_id: String,
}

/// Message sent when invoice is accepted.
#[derive(Message, Clone)]
#[rtype(result = "Result<()>")]
struct InvoiceAccepted {
    pub invoice_id: String,
}

/// Message sent when invoice is settled (fully paid).
#[derive(Message, Clone)]
#[rtype(result = "Result<()>")]
struct InvoiceSettled {
    pub invoice_id: String,
}

/// Gets costs summary for agreement.
#[derive(Message, Clone)]
#[rtype(result = "Result<CostsSummary>")]
struct GetAgreementSummary {
    pub agreement_id: String,
}

/// Cost summary for agreement.
#[derive(Clone)]
struct CostsSummary {
    pub agreement_id: String,
    pub cost_summary: CostInfo,
    pub activities: Vec<String>,
}

// =========================================== //
// Payments implementation
// =========================================== //

#[derive(Clone)]
pub struct DebitNoteInfo {
    pub agreement_id: String,
    pub activity_id: String,
    pub accept_timeout: Option<chrono::Duration>,
    pub payment_timeout: Option<chrono::Duration>,
}

/// Configuration for Payments actor.
#[derive(StructOpt, Clone, Debug)]
pub struct PaymentsConfig {
    #[structopt(env = "PAYMENT_EVENTS_TIMEOUT", parse(try_from_str = humantime::parse_duration), default_value = "50s")]
    pub get_events_timeout: Duration,
    #[structopt(parse(try_from_str = humantime::parse_duration), default_value = "5s")]
    pub get_events_error_timeout: Duration,
    #[structopt(long, env, parse(try_from_str = humantime::parse_duration), default_value = "5s")]
    pub invoice_reissue_interval: Duration,
    /// Deprecated! Will be removed in future releases. Please do not use it.
    /// We will use progressive increasing (exponentially) time periods between retries.
    #[structopt(long, env, parse(try_from_str = humantime::parse_duration), default_value = "50s")]
    pub invoice_resend_interval: Duration,
    #[structopt(skip = "you-forgot-to-set-session-id")]
    pub session_id: String,
    #[structopt(env = "PAYMENT_DUE_TIMEOUT", parse(try_from_str = humantime::parse_duration), default_value = "24h")]
    pub payment_due_timeout: Duration,
}

/// Yagna APIs and payments information about provider.
struct ProviderCtx {
    activity_api: Arc<ActivityProviderApi>,
    payment_api: Arc<PaymentApi>,
    debit_checker: Addr<DeadlineChecker>,
<<<<<<< HEAD
=======
    payment_checker: Addr<DeadlineChecker>,
>>>>>>> 9deaa40b
    config: PaymentsConfig,
}

/// Computes charges for tasks execution.
/// Sends payments events to Requestor through payment API.
pub struct Payments {
    context: Arc<ProviderCtx>,
    agreements: HashMap<String, AgreementPayment>,

    invoices_to_pay: Vec<Invoice>,
    earnings: BigDecimal,

    break_agreement_signal: SignalSlot<BreakAgreement>,
}

actix_signal_handler!(Payments, BreakAgreement, break_agreement_signal);

impl Payments {
    pub fn new(
        activity_api: ActivityProviderApi,
        payment_api: PaymentApi,
        config: PaymentsConfig,
    ) -> Payments {
        let provider_ctx = ProviderCtx {
            activity_api: Arc::new(activity_api),
            payment_api: Arc::new(payment_api),
            debit_checker: DeadlineChecker::new().start(),
            payment_checker: DeadlineChecker::new().start(),
            config,
        };

        Payments {
            agreements: HashMap::new(),
            context: Arc::new(provider_ctx),
            invoices_to_pay: vec![],
            earnings: BigDecimal::zero(),
            break_agreement_signal: SignalSlot::<BreakAgreement>::new(),
        }
    }

    pub fn on_signed_agreement(
        &mut self,
        msg: NewAgreement,
        _ctx: &mut Context<Self>,
    ) -> Result<()> {
        log::info!(
            "Payments got signed agreement [{}]. Waiting for activities creation...",
            &msg.agreement.agreement_id
        );

        match AgreementPayment::new(&msg.agreement) {
            Ok(agreement) => {
                self.agreements
                    .insert(msg.agreement.agreement_id.clone(), agreement);
                Ok(())
            }
            Err(error) => {
                //TODO: What should we do? Maybe terminate agreement?
                log::error!(
                    "Failed to create payment model for agreement [{}]. Error: {}",
                    &msg.agreement.agreement_id,
                    error
                );
                Err(error)
            }
        }
    }
}

async fn send_debit_note(
    provider_context: Arc<ProviderCtx>,
    debit_note_info: DebitNoteInfo,
    cost_info: CostInfo,
    last_payable_debit_note: DateTime<Utc>,
) -> Result<DebitNote> {
<<<<<<< HEAD
    let payment_due_date = if provider_context.config.payment_due_timeout.is_zero() {
        None
    } else {
        Some(Utc::now() + chrono::Duration::from_std(provider_context.config.payment_due_timeout)?)
    };

=======
    let payment_due_date = debit_note_info.payment_timeout.and_then(|payment_timeout| {
        let send_payable_at = last_payable_debit_note + payment_timeout;
        let now = Utc::now();
        (send_payable_at <= now).then(|| now + payment_timeout)
    });
>>>>>>> 9deaa40b
    let debit_note = NewDebitNote {
        activity_id: debit_note_info.activity_id.clone(),
        total_amount_due: cost_info.cost,
        usage_counter_vector: Some(json!(cost_info.usage)),
        payment_due_date,
    };

    log::debug!(
        "Creating debit note {}.",
        serde_json::to_string(&debit_note)?
    );

    let payment_api = &provider_context.payment_api;
    let debit_note = payment_api
        .issue_debit_note(&debit_note)
        .await
        .map_err(|error| {
            anyhow!(
                "Failed to issue debit note for activity [{}]. {}",
                &debit_note_info.activity_id,
                error
            )
        })?;

    // Start deadline tracking before actually sending
    // debit_note, because debit note events can arrive
    // before debit_note.send() call actually returns.
    if let Some(deadline) = debit_note_info
        .accept_timeout
        .map(|timeout| Utc::now() + timeout)
    {
        provider_context
            .debit_checker
            .send(TrackDeadline {
                category: debit_note.agreement_id.clone(),
                deadline,
                id: note_accept_id(&debit_note.debit_note_id),
            })
            .await?;
    }
    if let Some(deadline) = debit_note.payment_due_date {
        provider_context
            .payment_checker
            .send(TrackDeadline {
                category: debit_note.agreement_id.clone(),
                deadline,
                id: note_payment_id(&debit_note.debit_note_id),
            })
            .await?;
    }

    log::debug!(
        "Sending debit note [{}] for activity [{}].",
        &debit_note.debit_note_id,
        &debit_note_info.activity_id
    );
    let send_result = payment_api
        .send_debit_note(&debit_note.debit_note_id)
        .await
        .map_err(|error| {
            anyhow!(
                "Failed to send debit note [{}] for activity [{}]. {}",
                &debit_note.debit_note_id,
                &debit_note_info.activity_id,
                error
            )
        });
    if send_result.is_err() {
        let _ = provider_context
            .debit_checker
            .send(StopTracking {
                id: note_accept_id(&debit_note.debit_note_id),
                category: Some(debit_note.agreement_id.clone()),
            })
            .await;
        let _ = provider_context
            .payment_checker
            .send(StopTracking {
                id: note_payment_id(&debit_note.debit_note_id),
                category: Some(debit_note.agreement_id.clone()),
            })
            .await;
    }
    send_result?;

    log::info!(
        "Debit note [{}] for activity [{}] sent with due date: {:?}.",
        &debit_note.debit_note_id,
        &debit_note_info.activity_id,
        &debit_note.payment_due_date
    );

    Ok(debit_note)
}

async fn check_invoice_events(provider_ctx: Arc<ProviderCtx>, payments_addr: Addr<Payments>) -> () {
    let config = &provider_ctx.config;
    let timeout = config.get_events_timeout.clone();
    let error_timeout = config.get_events_error_timeout.clone();
    let mut after_timestamp = Utc::now();

    loop {
        let events = match provider_ctx
            .payment_api
            .get_invoice_events(
                Some(&after_timestamp),
                Some(timeout),
                None,
                Some(config.session_id.clone()),
            )
            .await
        {
            Ok(events) => events,
            Err(e) => {
                log::error!("Can't query invoice events: {}", e);
                tokio::time::delay_for(error_timeout).await;
                vec![]
            }
        };

        for event in events {
            let invoice_id = event.invoice_id;
            match event.event_type {
                InvoiceEventType::InvoiceAcceptedEvent => {
                    log::info!("Invoice [{}] accepted by requestor.", invoice_id);
                    payments_addr.do_send(InvoiceAccepted { invoice_id })
                }
                InvoiceEventType::InvoiceSettledEvent => {
                    log::info!("Invoice [{}] settled by requestor.", invoice_id);
                    payments_addr.do_send(InvoiceSettled { invoice_id })
                }
                // InvoiceEventType::InvoiceRejectedEvent {} => {
                //     log::warn!("Invoice [{}] rejected by requestor.", invoice_id)
                //     // TODO: Send signal to other provider's modules to react to this situation.
                //     //       Probably we don't want to cooperate with this Requestor anymore.
                // }
                _ => log::warn!("Unexpected event received: {:?}", event.event_type),
            }
            after_timestamp = event.event_date;
        }
    }
}

async fn check_debit_notes_events(
    provider_ctx: Arc<ProviderCtx>,
    provider_signal: SignalSlot<BreakAgreement>,
) {
    let config = &provider_ctx.config;
    let timeout = config.get_events_timeout;
    let error_timeout = config.get_events_error_timeout;
    let mut lather_than = Utc::now();

    loop {
        match provider_ctx
            .payment_api
            .get_debit_note_events(
                Some(&lather_than),
                Some(timeout),
                None,
                Some(config.session_id.clone()),
            )
            .await
        {
            Ok(events) => {
                for event in events {
                    lather_than = event.event_date;
                    handle_debit_note_event(event, &provider_ctx, &provider_signal).await;
                }
            }
            Err(e) => {
                log::error!("Can't query debit note events: {}", e);
                tokio::time::delay_for(error_timeout).await;
            }
        };
    }
}

async fn handle_debit_note_event(
    event: DebitNoteEvent,
    provider_ctx: &Arc<ProviderCtx>,
    provider_signal: &SignalSlot<BreakAgreement>,
) {
    match &event.event_type {
        DebitNoteEventType::DebitNoteAcceptedEvent => provider_ctx
            .debit_checker
            .send(StopTracking {
                id: note_accept_id(&event.debit_note_id),
                category: None,
            })
            .await
            .map(|_| log::debug!("DebitNote [{}] accepted.", event.debit_note_id))
            .map_err(|_| {
                log::warn!(
                    "Failed to notify about accepted DebitNote {}",
                    event.debit_note_id
                )
            })
            .ok(),
        DebitNoteEventType::DebitNoteSettledEvent => provider_ctx
            .payment_checker
            .send(StopTracking {
                id: note_payment_id(&event.debit_note_id),
                category: None,
            })
            .await
            .map(|_| log::debug!("DebitNote [{}] paid.", event.debit_note_id))
            .map_err(|_| {
                log::warn!(
                    "Failed to notify about a paid DebitNote {}",
                    event.debit_note_id
                )
            })
            .ok(),
        DebitNoteEventType::DebitNoteCancelledEvent
        | DebitNoteEventType::DebitNoteRejectedEvent { .. } => {
            let debit_note = match provider_ctx
                .payment_api
                .get_debit_note(&event.debit_note_id)
                .await
            {
                Ok(note) => note,
                Err(err) => {
                    log::error!(
                        "Failed to break agreement for DebitNote [{}] because the DebitNote cannot be retrieved: {}",
                        event.debit_note_id,
                        err
                    );
                    return;
                }
            };

            provider_ctx.debit_checker.do_send(StopTrackingCategory {
                category: debit_note.agreement_id.clone(),
            });
            provider_ctx.payment_checker.do_send(StopTrackingCategory {
                category: debit_note.agreement_id.clone(),
            });

            let reason = BreakReason::try_from(event.event_type.clone()).unwrap();
            provider_signal
                .send_signal(BreakAgreement {
                    agreement_id: debit_note.agreement_id.clone(),
                    reason: reason.clone(),
                })
                .log_err_msg(&format!(
                    "Failed to send BreakAgreement for [{}] with reason: {}",
                    debit_note.agreement_id,
                    reason.to_string()
                ))
                .ok()
        }
        _ => None,
    };
}

async fn compute_cost_and_send_debit_note(
    provider_context: Arc<ProviderCtx>,
    payment_model: Arc<dyn PaymentModel>,
    last_payable_debit_node: DateTime<Utc>,
    invoice_info: &DebitNoteInfo,
) -> Result<(DebitNote, CostInfo)> {
    let cost_info = compute_cost(
        payment_model.clone(),
        provider_context.activity_api.clone(),
        invoice_info.activity_id.clone(),
    )
    .await?;

    log::info!(
        "Updating cost for activity [{}]: {}, usage {:?}.",
        &invoice_info.activity_id,
        &cost_info.cost,
        &cost_info.usage
    );

    let debit_note = send_debit_note(
        provider_context,
        invoice_info.clone(),
        cost_info.clone(),
        last_payable_debit_node,
    )
    .await?;
    Ok((debit_note, cost_info))
}

forward_actix_handler!(Payments, NewAgreement, on_signed_agreement);

impl Handler<CreateActivity> for Payments {
    type Result = anyhow::Result<()>;

    fn handle(&mut self, msg: CreateActivity, ctx: &mut Context<Self>) -> Self::Result {
        let agreement = self
            .agreements
            .get_mut(&msg.agreement_id)
            .ok_or(anyhow!(
                "Agreement [{}] wasn't registered.",
                &msg.agreement_id
            ))
            .log_warn_msg("[ActivityCreated]")?;

        log::info!(
            "Payments - activity [{}] created. Start computing costs.",
            &msg.activity_id
        );

        // Add activity to list and send debit note after a delay.
        agreement.add_created_activity(&msg.activity_id);

        // Start a new DebitNote chain for this activity.
        let invoice_info = DebitNoteInfo {
            agreement_id: msg.agreement_id.clone(),
            activity_id: msg.activity_id.clone(),
            accept_timeout: agreement.accept_timeout,
            payment_timeout: agreement.payment_timeout,
        };

        let mut interval_ctx =
            RelativeInterval::new(agreement.approved_ts, agreement.update_interval)?;
        let delay = interval_ctx.advance()?;

        ctx.notify_later(
            UpdateCost {
                invoice_info,
                interval_ctx,
            },
            delay,
        );

        Ok(())
    }
}

impl Handler<ActivityDestroyed> for Payments {
    type Result = ActorResponse<Self, (), Error>;

    fn handle(&mut self, msg: ActivityDestroyed, ctx: &mut Context<Self>) -> Self::Result {
        let agreement = match self
            .agreements
            .get_mut(&msg.agreement_id)
            .ok_or_else(|| {
                anyhow!(
                    "Can't find activity [{}] and agreement [{}].",
                    &msg.activity_id,
                    &msg.agreement_id
                )
            })
            .log_warn_msg("[ActivityDestroyed]")
        {
            Ok(agreement) => agreement,
            Err(e) => return ActorResponse::reply(Err(e)),
        };

        agreement.activity_destroyed(&msg.activity_id).unwrap();

        let payment_model = agreement.payment_model.clone();
        let last_payable_debit_node = match agreement.payment_timeout {
            // Ensure that last debit note is always payable, by
            Some(timeout) => Utc::now() - timeout,
            // Without payment timeout the last_payable_debit_node is ignored.
            None => agreement.last_payable_debit_note,
        };
        let provider_context = self.context.clone();
        let address = ctx.address();
        let debit_note_info = DebitNoteInfo {
            activity_id: msg.activity_id.clone(),
            agreement_id: msg.agreement_id.clone(),
            accept_timeout: agreement.accept_timeout,
            payment_timeout: agreement.payment_timeout,
        };

        let future = async move {
            // Computing last DebitNote can't fail, so we must repeat it until
            // it reaches Requestor. DebitNote itself is not important so much, but
            // we must ensure that we send FinalizeActivity and Invoice in consequence.
            let (debit_note, cost_info) = loop {
                match compute_cost_and_send_debit_note(
                    provider_context.clone(),
                    payment_model.clone(),
                    last_payable_debit_node,
                    &debit_note_info,
                )
                .await
                {
                    Ok(debit_note) => break debit_note,
                    Err(error) => {
                        let interval = provider_context.config.invoice_resend_interval;

                        log::error!(
                            "{} Final debit note will be resent after {:#?}.",
                            error,
                            interval
                        );
                        tokio::time::delay_for(interval).await
                    }
                }
            };

            log::info!(
                "Final cost for activity [{}]: {}.",
                &debit_note_info.activity_id,
                &debit_note.total_amount_due
            );

            let msg = FinalizeActivity {
                cost_summary: cost_info,
                debit_info: debit_note_info,
            };

            let _ = address.send(msg).await;
        }
        .into_actor(self);

        return ActorResponse::r#async(future.map(|_, _, _| Ok(())));
    }
}

impl Handler<UpdateCost> for Payments {
    type Result = ActorResponse<Self, (), Error>;

    fn handle(&mut self, mut msg: UpdateCost, _ctx: &mut Context<Self>) -> Self::Result {
        let agreement = match self
            .agreements
            .get(&msg.invoice_info.agreement_id)
            .ok_or(anyhow!(
                "Not my activity - agreement [{}].",
                &msg.invoice_info.agreement_id
            ))
            .log_warn_msg("[UpdateCost]")
        {
            Ok(agreement) => agreement,
            Err(e) => return ActorResponse::reply(Err(e)),
        };

        return match agreement.activities.get(&msg.invoice_info.activity_id) {
            Some(ActivityPayment::Running { .. }) => {
                let last_debit_note = agreement.last_send_debit_note;
                let last_payable_debit_node = agreement.last_payable_debit_note;
                let accept_timeout = agreement.accept_timeout;
                let invoice_info = msg.invoice_info.clone();
                let payment_model = agreement.payment_model.clone();
                let context = self.context.clone();

                let debit_note_future = async move {
                    let (debit_note, _cost) = compute_cost_and_send_debit_note(
                        context.clone(),
                        payment_model.clone(),
                        last_payable_debit_node,
                        &invoice_info,
                    )
                        .await
                        .log_err()?;
                    Ok(debit_note)
                }
                    .into_actor(self)
                    .map(move |result: Result<_, anyhow::Error>, myself, ctx| {
                        // We break Agreement, if we weren't able to send any DebitNote lately.
                        match result {
                            Err(_) => {
                                if accept_timeout.is_some() && Utc::now() > last_debit_note + accept_timeout.unwrap() {
                                    myself.break_agreement_signal
                                        .send_signal(BreakAgreement {
                                            agreement_id: msg.invoice_info.agreement_id.clone(),
                                            reason: BreakReason::RequestorUnreachable(accept_timeout.unwrap()),
                                        })
                                        .log_err_msg(&format!(
                                            "Failed to send BreakAgreement for [{}], when Requestor is unreachable.",
                                            msg.invoice_info.agreement_id
                                        ))
                                        .ok();
                                }
                            },
                            Ok(debit_note) => {
                                myself.agreements
                                    .get_mut(&msg.invoice_info.agreement_id)
                                    // Payment due date is always set _before_ sending the DebitNote.
                                    // The following synchronises the acceptance timeout check.
                                    .map(|agreement| {
                                        agreement.last_send_debit_note = debit_note.timestamp;
                                        if debit_note.payment_due_date.is_some() {
                                            agreement.last_payable_debit_note = debit_note.timestamp
                                        }
                                    });
                            }
                        }

                        // A note regarding short debit note intervals:
                        // If sending a DebitNote note takes longer than the interval duration,
                        // the next DebitNote will be scheduled at the next possible interval,
                        // relative to agreement approval date, and based on current time.
                        let delay = msg.interval_ctx.advance()?;

                        // Don't bother, if previous debit note was sent successfully or not.
                        // Schedule UpdateCost for later.
                        ctx.notify_later(msg, delay);

                        Ok(())
                    });
                ActorResponse::r#async(debit_note_future)
            }
            Some(_) => {
                // Activity is not running anymore. We don't send here new UpdateCost
                // message, what stops further updates.
                log::info!(
                    "Stopped sending debit notes, because activity [{}] was destroyed.",
                    &msg.invoice_info.activity_id
                );
                ActorResponse::reply(Ok(()))
            }
            None => ActorResponse::reply(Err(anyhow!(
                "We shouldn't be here. Activity [{}], not found.",
                &msg.invoice_info.activity_id
            ))),
        };
    }
}

impl Handler<FinalizeActivity> for Payments {
    type Result = <FinalizeActivity as Message>::Result;

    fn handle(&mut self, msg: FinalizeActivity, _ctx: &mut Context<Self>) -> Self::Result {
        if let Ok(agreement) = self
            .agreements
            .get_mut(&msg.debit_info.agreement_id)
            .ok_or(anyhow!(
                "Not my activity - agreement [{}].",
                &msg.debit_info.agreement_id
            ))
            .log_warn_msg("[FinalizeActivity]")
        {
            agreement
                .finish_activity(&msg.debit_info.activity_id, msg.cost_summary)
                .log_err_msg("Finalizing activity failed")
                .ok();
            log::info!("Activity [{}] finished.", &msg.debit_info.activity_id)
        }
    }
}

/// Computes costs for all activities and sends invoice to Requestor.
impl Handler<AgreementClosed> for Payments {
    type Result = ActorResponse<Self, (), Error>;

    fn handle(&mut self, msg: AgreementClosed, ctx: &mut Context<Self>) -> Self::Result {
        if let Some(agreement) = self.agreements.get_mut(&msg.agreement_id) {
            log::info!(
                "Payments - agreement [{}] closed. Computing cost summary...",
                &msg.agreement_id
            );

            let activities_watch = agreement.activities_watch.clone();
            let agreement_id = msg.agreement_id.clone();
            let payment_timeout = agreement.payment_timeout;
            let myself = ctx.address().clone();
            let ctx = self.context.clone();

            let future = async move {
                let stop_tracking = StopTrackingCategory {
                    category: agreement_id.clone(),
                };
                let _ = ctx.debit_checker.send(stop_tracking.clone()).await;
                let _ = ctx.payment_checker.send(stop_tracking).await;

                activities_watch.wait_for_finish().await;

                let costs_summary = myself.send(GetAgreementSummary { agreement_id }).await??;
                let invoice = myself
                    .send(IssueInvoice {
                        costs_summary,
                        payment_timeout,
                    })
                    .await??;
                // We do not want to wait for sending Invoice, as we are eager to start new
                // negotiations. Waiting for invoice to be sent to Requestor could result in
                // hanging Provider waiting for Requestor to appear in the net and receive the Invoice
                let invoice_id = invoice.invoice_id;
                myself.do_send(SendInvoice { invoice_id });

                Ok(())
            }
            .into_actor(self);

            return ActorResponse::r#async(future);
        }

        return ActorResponse::reply(Err(anyhow!("Not my agreement {}.", &msg.agreement_id)));
    }
}

impl Handler<IssueInvoice> for Payments {
    type Result = ResponseFuture<Result<Invoice, Error>>;

    fn handle(&mut self, msg: IssueInvoice, _ctx: &mut Context<Self>) -> Self::Result {
        let agreement_id = msg.costs_summary.agreement_id;
        let activity_ids = msg.costs_summary.activities;
        let cost_info = msg.costs_summary.cost_summary;
        log::info!(
            "Final cost for agreement [{}]: {}, usage {:?}.",
            agreement_id,
            cost_info.cost,
            cost_info.usage,
        );
        let payment_due_date = Utc::now()
            + chrono::Duration::from_std(self.context.config.payment_due_timeout)
                .unwrap_or_else(|_| chrono::Duration::days(1));

        let payment_timeout = msg
            .payment_timeout
            .unwrap_or_else(|| chrono::Duration::days(1));
        let invoice = NewInvoice {
            agreement_id,
            activity_ids: Some(activity_ids),
            amount: cost_info.cost,
<<<<<<< HEAD
            payment_due_date,
=======
            payment_due_date: Utc::now() + payment_timeout,
>>>>>>> 9deaa40b
        };

        let provider_ctx = self.context.clone();
        async move {
            log::debug!("Issuing invoice {}.", serde_json::to_string(&invoice)?);

            loop {
                match provider_ctx.payment_api.issue_invoice(&invoice).await {
                    Ok(invoice) => {
                        log::info!("Invoice [{}] issued.", invoice.invoice_id);
                        return Ok(invoice);
                    }
                    Err(e) => {
                        let interval = provider_ctx.config.invoice_reissue_interval;
                        log::error!("Error issuing invoice: {} Retry in {:#?}.", e, interval);
                        tokio::time::delay_for(interval).await
                    }
                }
            }
        }
        .boxed_local()
    }
}

impl Handler<SendInvoice> for Payments {
    type Result = ResponseFuture<Result<(), Error>>;

    fn handle(&mut self, msg: SendInvoice, _ctx: &mut Context<Self>) -> Self::Result {
        let provider_ctx = self.context.clone();
        async move {
            log::info!("Sending invoice [{}] to requestor...", msg.invoice_id);

            let mut repeats = get_backoff();
            loop {
                match provider_ctx.payment_api.send_invoice(&msg.invoice_id).await {
                    Ok(_) => {
                        log::info!("Invoice [{}] sent.", msg.invoice_id);
                        return Ok(());
                    }
                    Err(e) => {
                        let delay = repeats.next_backoff().unwrap_or(repeats.current_interval);
                        log::warn!("Error sending invoice: {} Retry in {:#?}.", e, delay);
                        tokio::time::delay_for(delay).await
                    }
                }
            }
        }
        .boxed_local()
    }
}

/// If Agreement was broken, we should behave like it was closed.
impl Handler<AgreementBroken> for Payments {
    type Result = ActorResponse<Self, (), Error>;

    fn handle(&mut self, msg: AgreementBroken, ctx: &mut Context<Self>) -> Self::Result {
        if !self.agreements.contains_key(&msg.agreement_id) {
            log::warn!(
                "Payments - agreement [{}] does not exist -- not broken.",
                &msg.agreement_id
            );
            return ActorResponse::reply(Ok(()));
        }

        let address = ctx.address().clone();
        let future = async move {
            let msg = AgreementClosed {
                agreement_id: msg.agreement_id,
                send_terminate: false,
            };
            Ok(address.send(msg).await??)
        };

        return ActorResponse::r#async(future.into_actor(self));
    }
}

impl Handler<InvoiceAccepted> for Payments {
    type Result = ActorResponse<Self, (), Error>;

    fn handle(&mut self, msg: InvoiceAccepted, _ctx: &mut Context<Self>) -> Self::Result {
        let provider_ctx = self.context.clone();

        let future = async move { provider_ctx.payment_api.get_invoice(&msg.invoice_id).await }
            .into_actor(self)
            .map(|result, myself, _ctx| match result {
                Ok(invoice) => {
                    myself.invoices_to_pay.push(invoice);
                    Ok(())
                }
                Err(e) => Err(anyhow!("Cannot get invoice: {}", e)),
            });

        return ActorResponse::r#async(future);
    }
}

impl Handler<InvoiceSettled> for Payments {
    type Result = ActorResponse<Self, (), Error>;

    fn handle(&mut self, msg: InvoiceSettled, _ctx: &mut Context<Self>) -> Self::Result {
        let provider_ctx = self.context.clone();

        let future = async move { provider_ctx.payment_api.get_invoice(&msg.invoice_id).await }
            .into_actor(self)
            .map(|result, myself, _ctx| match result {
                Ok(invoice) => {
                    log::info!(
                        "Invoice [{}] for agreement [{}] was paid. Amount: {}.",
                        invoice.invoice_id,
                        invoice.agreement_id,
                        invoice.amount
                    );
                    myself.agreements.remove(&invoice.agreement_id);
                    myself
                        .invoices_to_pay
                        .retain(|x| x.invoice_id != invoice.invoice_id);
                    myself.earnings += invoice.amount;
                    log::info!("Current earnings: {}", myself.earnings);
                    Ok(())
                }
                Err(e) => Err(anyhow!("Cannot get invoice: {}", e)),
            });

        ActorResponse::r#async(future)
    }
}

impl Handler<DeadlineElapsed> for Payments {
    type Result = ();

    fn handle(&mut self, msg: DeadlineElapsed, _ctx: &mut Context<Self>) -> Self::Result {
        let agreement = match self.agreements.get_mut(&msg.category) {
            Some(agreement) => {
                // If at least one deadline elapses, we don't want to generate any
                // new unnecessary events.
                if agreement.deadline_elapsed {
                    return;
                }
                agreement
            }
            None => {
                log::error!(
                    "DeadlineElapsed for not existing Agreement [{}].",
                    msg.category
                );
                return;
            }
        };
        let reason = if msg.id.starts_with(ACCEPT_PREFIX) {
            match agreement.accept_timeout {
                Some(timeout) => {
                    log::warn!(
                        "Deadline {} elapsed for accepting DebitNote [{}] for Agreement [{}]",
                        msg.deadline,
                        msg.id,
                        msg.category,
                    );

                    agreement.deadline_elapsed = true;
                    BreakReason::DebitNotesDeadline(timeout)
                }
                None => return,
            }
        } else if msg.id.starts_with(PAYMENT_PREFIX) {
            match agreement.payment_timeout {
                Some(timeout) => {
                    log::warn!(
                        "Deadline {} elapsed for DebitNote [{}] payment for Agreement [{}]",
                        msg.deadline,
                        msg.id,
                        msg.category,
                    );
                    BreakReason::DebitNoteNotPaid(timeout)
                }
                None => return,
            }
        } else {
            log::error!(
                "DeadlineElapsed for Agreement [{}] is of an unknown type",
                msg.category
            );
            return;
        };

        self.break_agreement_signal
            .send_signal(BreakAgreement {
                agreement_id: msg.category.clone(),
                reason: reason.clone(),
            })
            .log_err_msg(&format!(
                "Failed to send BreakAgreement for [{}] with reason: {}",
                msg.category,
                reason.to_string(),
            ))
            .ok();
    }
}

impl Handler<GetAgreementSummary> for Payments {
    type Result = anyhow::Result<CostsSummary>;

    fn handle(&mut self, msg: GetAgreementSummary, _ctx: &mut Context<Self>) -> Self::Result {
        if let Some(agreement) = self.agreements.get_mut(&msg.agreement_id) {
            let cost_summary = agreement.cost_summary();
            let activities = agreement.list_activities();

            let summary = CostsSummary {
                agreement_id: msg.agreement_id,
                cost_summary,
                activities,
            };
            return Ok(summary);
        }
        return Err(anyhow!("Not my agreement {}.", &msg.agreement_id));
    }
}

impl Actor for Payments {
    type Context = Context<Self>;

    fn started(&mut self, ctx: &mut Context<Self>) {
        // Start checking incoming payments.
        let provider_signal = self.break_agreement_signal.clone();
        let provider_ctx = self.context.clone();
        let payment_addr = ctx.address();

        Arbiter::spawn(check_invoice_events(
            provider_ctx.clone(),
            payment_addr.clone(),
        ));
        Arbiter::spawn(async move {
            for checker in vec![&provider_ctx.debit_checker, &provider_ctx.payment_checker] {
                let _ = checker
                    .send(Subscribe(payment_addr.clone().recipient()))
                    .await
                    .map_err(|_| log::error!("Subscribing to DebitNotes deadline checker failed."));
            }
            check_debit_notes_events(provider_ctx, provider_signal).await;
        });
    }
}

fn get_backoff() -> backoff::ExponentialBackoff {
    backoff::ExponentialBackoff {
        current_interval: std::time::Duration::from_secs(3),
        initial_interval: std::time::Duration::from_secs(3),
        multiplier: 1.5f64,
        max_interval: std::time::Duration::from_secs(5 * 60 * 60),
        max_elapsed_time: Some(std::time::Duration::from_secs(u64::MAX)),
        ..Default::default()
    }
}

const ACCEPT_PREFIX: &'static str = "debit-";
const PAYMENT_PREFIX: &'static str = "payment-";

#[inline(always)]
fn note_accept_id(id: impl AsRef<str>) -> String {
    format!("{}{}", ACCEPT_PREFIX, id.as_ref())
}

#[inline(always)]
fn note_payment_id(id: impl AsRef<str>) -> String {
    format!("{}{}", PAYMENT_PREFIX, id.as_ref())
}<|MERGE_RESOLUTION|>--- conflicted
+++ resolved
@@ -137,10 +137,7 @@
     activity_api: Arc<ActivityProviderApi>,
     payment_api: Arc<PaymentApi>,
     debit_checker: Addr<DeadlineChecker>,
-<<<<<<< HEAD
-=======
     payment_checker: Addr<DeadlineChecker>,
->>>>>>> 9deaa40b
     config: PaymentsConfig,
 }
 
@@ -216,20 +213,12 @@
     cost_info: CostInfo,
     last_payable_debit_note: DateTime<Utc>,
 ) -> Result<DebitNote> {
-<<<<<<< HEAD
     let payment_due_date = if provider_context.config.payment_due_timeout.is_zero() {
         None
     } else {
         Some(Utc::now() + chrono::Duration::from_std(provider_context.config.payment_due_timeout)?)
     };
 
-=======
-    let payment_due_date = debit_note_info.payment_timeout.and_then(|payment_timeout| {
-        let send_payable_at = last_payable_debit_note + payment_timeout;
-        let now = Utc::now();
-        (send_payable_at <= now).then(|| now + payment_timeout)
-    });
->>>>>>> 9deaa40b
     let debit_note = NewDebitNote {
         activity_id: debit_note_info.activity_id.clone(),
         total_amount_due: cost_info.cost,
@@ -842,11 +831,7 @@
             agreement_id,
             activity_ids: Some(activity_ids),
             amount: cost_info.cost,
-<<<<<<< HEAD
             payment_due_date,
-=======
-            payment_due_date: Utc::now() + payment_timeout,
->>>>>>> 9deaa40b
         };
 
         let provider_ctx = self.context.clone();
