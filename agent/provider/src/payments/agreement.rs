use anyhow::{anyhow, bail, Result};
use bigdecimal::BigDecimal;
use chrono::{DateTime, Utc};
use std::collections::HashMap;
use std::sync::Arc;
use tokio::sync::watch;

use super::factory::PaymentModelFactory;
use super::model::{PaymentDescription, PaymentModel};
use crate::display::EnableDisplay;

use ya_agreement_utils::AgreementView;
use ya_client::activity::ActivityProviderApi;

const PAYMENT_PRECISION: i64 = 18; // decimal places

#[derive(Clone, PartialEq)]
pub struct CostInfo {
    pub usage: Vec<f64>,
    pub cost: BigDecimal,
}

impl CostInfo {
    pub fn new(usage: Vec<f64>, cost: BigDecimal) -> Self {
        let cost = cost.round(PAYMENT_PRECISION);
        CostInfo { usage, cost }
    }
}

#[derive(PartialEq)]
//TODO: Remove last_debit_note in future. Payment api
//      should deduce it based on activity id.
pub enum ActivityPayment {
    /// We got activity created event.
    Running { activity_id: String },
    /// We got activity destroyed event, but cost still isn't computed.
    Destroyed { activity_id: String },
    /// We computed cost and sent last debit note. Activity should
    /// never change from this moment.
    Finalized {
        activity_id: String,
        cost_summary: CostInfo,
    },
}

/// Payment information related to single agreement.
/// Note that we can have multiple activities during duration of agreement.
/// We must wait until agreement will be closed, before we send invoice.
pub struct AgreementPayment {
    pub agreement_id: String,
    pub approved_ts: DateTime<Utc>,
    pub payment_model: Arc<dyn PaymentModel>,
    pub activities: HashMap<String, ActivityPayment>,

    pub update_interval: std::time::Duration,
    pub accept_timeout: Option<chrono::Duration>,
    pub payment_timeout: Option<chrono::Duration>,
    // If at least one deadline elapses, we don't want to generate any
    // new unnecessary events.
    pub deadline_elapsed: bool,
    // If we are unable to send DebitNotes, we should break Agreement the same
    // way as in case, when Requestor doesn't accept them.
    pub last_send_debit_note: DateTime<Utc>,

    // Watches for waiting for activities. You can await on receiver
    // to observe changes in number of active activities.
    pub watch_sender: watch::Sender<usize>,
    pub activities_watch: ActivitiesWaiter,
}

#[derive(Clone)]
pub struct ActivitiesWaiter {
    watch_receiver: watch::Receiver<usize>,
}

impl AgreementPayment {
    pub fn new(agreement: &AgreementView) -> Result<AgreementPayment> {
        let payment_description = PaymentDescription::new(agreement)?;
        let payment_model = PaymentModelFactory::create(&payment_description)?;
        let update_interval = payment_description.get_update_interval()?;
        let accept_timeout = payment_description.get_debit_note_accept_timeout()?;
        let payment_timeout = payment_description.get_payment_timeout()?;
        let approved_ts = payment_description.get_approved_ts()?;

        if let Some(deadline) = &accept_timeout {
            log::info!(
                "Requestor is expected to accept DebitNotes for Agreement [{}] in {}",
                &agreement.id,
                deadline.display()
            );
        }
        if let Some(deadline) = &payment_timeout {
            log::info!(
                "Requestor is expected to pay DebitNotes for Agreement [{}] in {}",
                &agreement.agreement_id,
                deadline.display()
            );
        }

        // Initially we have 0 activities.
        let (sender, receiver) = watch::channel(0);

        Ok(AgreementPayment {
<<<<<<< HEAD
            agreement_id: agreement.id.clone(),
=======
            agreement_id: agreement.agreement_id.clone(),
            approved_ts,
>>>>>>> f9e0b377
            activities: HashMap::new(),
            payment_model,
            update_interval,
            accept_timeout,
            payment_timeout,
            deadline_elapsed: false,
            last_send_debit_note: approved_ts,
            watch_sender: sender,
            activities_watch: ActivitiesWaiter {
                watch_receiver: receiver,
            },
        })
    }

    pub fn add_created_activity(&mut self, activity_id: &str) {
        let activity = ActivityPayment::Running {
            activity_id: activity_id.to_string(),
        };
        self.activities.insert(activity_id.to_string(), activity);

        // Send number of activities. ActivitiesWaiter can be than awaited
        // until required condition is met.
        let num_activities = self.count_active_activities();
        let _ = self.watch_sender.broadcast(num_activities);
    }

    pub fn activity_destroyed(&mut self, activity_id: &str) -> Result<()> {
        if let Some(activity) = self.activities.get_mut(activity_id) {
            if let ActivityPayment::Running { activity_id } = activity {
                *activity = ActivityPayment::Destroyed {
                    activity_id: activity_id.clone(),
                };
                return Ok(());
            }
        }
        Err(anyhow!("Activity [{}] didn't exist before.", activity_id))
    }

    pub fn finish_activity(&mut self, activity_id: &str, cost_info: CostInfo) -> Result<()> {
        if cost_info.usage.len() != self.payment_model.expected_usage_len() {
            return Err(anyhow!(
                "Usage vector has length {}, but expected {}.",
                cost_info.usage.len(),
                self.payment_model.expected_usage_len()
            ));
        }

        if let Some(activity) = self.activities.get_mut(activity_id) {
            if let ActivityPayment::Destroyed { activity_id } = activity {
                *activity = ActivityPayment::Finalized {
                    activity_id: activity_id.clone(),
                    cost_summary: cost_info,
                };

                // Send number of activities. ActivitiesWaiter can be than awaited
                // until required condition is met.
                let num_activities = self.count_active_activities();
                self.watch_sender.broadcast(num_activities)?;

                return Ok(());
            }
        }
        Err(anyhow!("Activity [{}] didn't exist before.", activity_id))
    }

    pub fn count_active_activities(&self) -> usize {
        self.activities
            .iter()
            .filter(|(_, activity)| match activity {
                ActivityPayment::Finalized { .. } => false,
                _ => true,
            })
            .count()
    }

    pub fn cost_summary(&self) -> CostInfo {
        // Take into account only finalized activities.
        let filtered_activities =
            self.activities
                .iter()
                .filter_map(|(_, activity)| match activity {
                    ActivityPayment::Finalized {
                        cost_summary: cost_info,
                        ..
                    } => Some((&cost_info.cost, &cost_info.usage)),
                    _ => None,
                });

        let cost: BigDecimal = filtered_activities.clone().map(|(cost, _)| cost).sum();

        let usage_len = self.payment_model.expected_usage_len();
        let usage: Vec<f64> = filtered_activities.map(|(_, usage)| usage).fold(
            vec![0.0; usage_len],
            |accumulator, usage| {
                accumulator
                    .iter()
                    .zip(usage.iter())
                    .map(|(acc, usage)| acc + usage)
                    .collect()
            },
        );

        CostInfo::new(usage, cost)
    }

    pub fn list_activities(&self) -> Vec<String> {
        self.activities
            .iter()
            .map(|(activity_id, _)| activity_id.clone())
            .collect()
    }
}

pub async fn compute_cost(
    payment_model: Arc<dyn PaymentModel>,
    activity_api: Arc<ActivityProviderApi>,
    activity_id: String,
) -> Result<CostInfo> {
    let usage = activity_api
        .get_activity_usage(&activity_id)
        .await
        .map_err(|error| {
            anyhow!(
                "Can't query usage for activity [{}]. Error: {}",
                &activity_id,
                error
            )
        })?
        .current_usage;

    // Empty usage vector can occur, when ExeUnit didn't send
    // any metric yet. We can handle this as usage with all values
    // set to 0.0. Note that cost in this case can be not zero, as
    // there's constant coefficient.
    let usage = match usage {
        Some(usage_vec) => usage_vec,
        None => vec![0.0; payment_model.expected_usage_len()],
    };

    if usage.len() != payment_model.expected_usage_len() {
        bail!(
            "Incorrect usage vector length {} for activity [{}]. Expected: {}.",
            usage.len(),
            activity_id,
            payment_model.expected_usage_len()
        );
    }

    let cost = payment_model.compute_cost(&usage)?;

    Ok(CostInfo::new(usage, cost))
}

impl ActivitiesWaiter {
    pub async fn wait_for_finish(mut self) {
        log::debug!("Waiting for all activities to finish.");
        while let Some(value) = self.watch_receiver.recv().await {
            log::debug!("Num active activities left: {}.", value);
            if value == 0 {
                log::debug!("All activities finished.");
                break;
            }
        }
    }
}

#[cfg(test)]
mod tests {
    use super::*;
    use std::str::FromStr;

    #[test]
    fn test_round() {
        let x = BigDecimal::from_str("12345.123456789").unwrap();
        let y = BigDecimal::from_str("12345.12346").unwrap();
        assert_eq!(x.round(5), y);

        let x = BigDecimal::from_str("12345.123456789").unwrap();
        let y = BigDecimal::from_str("12345").unwrap();
        assert_eq!(x.round(0), y);

        let x = BigDecimal::from_str("12345").unwrap();
        let y = BigDecimal::from_str("12345").unwrap();
        assert_eq!(x.round(15), y);
    }
}<|MERGE_RESOLUTION|>--- conflicted
+++ resolved
@@ -92,7 +92,7 @@
         if let Some(deadline) = &payment_timeout {
             log::info!(
                 "Requestor is expected to pay DebitNotes for Agreement [{}] in {}",
-                &agreement.agreement_id,
+                &agreement.id,
                 deadline.display()
             );
         }
@@ -101,12 +101,8 @@
         let (sender, receiver) = watch::channel(0);
 
         Ok(AgreementPayment {
-<<<<<<< HEAD
             agreement_id: agreement.id.clone(),
-=======
-            agreement_id: agreement.agreement_id.clone(),
             approved_ts,
->>>>>>> f9e0b377
             activities: HashMap::new(),
             payment_model,
             update_interval,
