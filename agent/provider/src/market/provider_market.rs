--- conflicted
+++ resolved
@@ -13,12 +13,7 @@
 use ya_agreement_utils::{AgreementView, OfferDefinition};
 use ya_client::market::MarketProviderApi;
 use ya_client_model::market::{
-<<<<<<< HEAD
-    agreement_event::AgreementTerminator, Agreement, AgreementOperationEvent as AgreementEvent,
-    NewOffer, Proposal, ProviderEvent, Reason,
-=======
     agreement_event::AgreementTerminator, Agreement, NewOffer, Proposal, ProviderEvent, Reason,
->>>>>>> 1d369239
 };
 use ya_utils_actix::{
     actix_handler::ResultTypeGetter,
@@ -33,10 +28,7 @@
 use crate::market::mock_negotiator::LimitAgreementsNegotiator;
 use crate::market::termination_reason::GolemReason;
 use crate::tasks::{AgreementBroken, AgreementClosed, CloseAgreement};
-<<<<<<< HEAD
-=======
 use ya_client_model::market::agreement_event::AgreementEventType;
->>>>>>> 1d369239
 
 // =========================================== //
 // Public exposed messages
@@ -357,11 +349,7 @@
             ProposalResponse::IgnoreProposal => log::info!("Ignoring proposal {:?}", proposal_id),
             ProposalResponse::RejectProposal { reason } => {
                 ctx.api
-<<<<<<< HEAD
-                    .reject_proposal_with_reason(&subscription.id, proposal_id, &reason)
-=======
                     .reject_proposal(&subscription.id, proposal_id, &reason)
->>>>>>> 1d369239
                     .await?;
             }
         },
@@ -473,22 +461,12 @@
         };
 
         for event in events {
-<<<<<<< HEAD
-            match event {
-                AgreementEvent::AgreementTerminatedEvent {
-                    agreement_id,
-                    reason,
-                    terminator,
-                    event_date,
-                    ..
-=======
             last_timestamp = event.event_date;
             let agreement_id = event.agreement_id.clone();
 
             match event.event_type {
                 AgreementEventType::AgreementTerminatedEvent {
                     reason, terminator, ..
->>>>>>> 1d369239
                 } => {
                     // Ignore events sent in reaction to termination by us.
                     if terminator == AgreementTerminator::Requestor {
@@ -499,18 +477,9 @@
                         };
                         ctx.market.send(msg).await.ok();
                     }
-<<<<<<< HEAD
-                    last_timestamp = event_date
-                }
-                AgreementEvent::AgreementApprovedEvent { event_date, .. }
-                | AgreementEvent::AgreementRejectedEvent { event_date, .. }
-                | AgreementEvent::AgreementCancelledEvent { event_date, .. } => {
-                    last_timestamp = event_date;
-=======
                 }
                 _ => {
                     log::trace!("Got: {:?}", event);
->>>>>>> 1d369239
                     continue;
                 }
             }
@@ -529,17 +498,11 @@
                 log::warn!("Can't query market events. Error: {}", error);
                 match error {
                     ya_client::error::Error::HttpError { code, .. } => {
-<<<<<<< HEAD
-                        if code.as_u16() == 404 {
-                            log::info!("Resubscribing subscription [{}]", id);
-                            let _ = ctx.market.send(ReSubscribe(id.clone())).await;
-=======
                         // this causes Offer refresh after its expiration
                         if code.as_u16() == 404 {
                             log::info!("Resubscribing subscription [{}]", id);
                             ctx.market.do_send(ReSubscribe(id.clone()));
                             return;
->>>>>>> 1d369239
                         }
                     }
                     _ => {
@@ -628,11 +591,7 @@
         let reason = msg
             .reason
             .map(|msg| msg.message)
-<<<<<<< HEAD
-            .unwrap_or("Not specified.".to_string());
-=======
             .unwrap_or("NotSpecified".to_string());
->>>>>>> 1d369239
 
         log::info!(
             "Agreement [{}] terminated by Requestor. Reason: {}",
@@ -856,11 +815,6 @@
                 log::info!("Unsubscribing {} active offer(s)", subs.len());
                 subs
             }
-<<<<<<< HEAD
-            OfferKind::WithIds(subs) => subs,
-        };
-
-=======
             OfferKind::WithIds(subs) => {
                 log::info!("Unsubscribing {} offer(s)", subs.len());
                 subs
@@ -870,7 +824,6 @@
         subscriptions.iter().for_each(|id| {
             self.subscriptions.remove(id);
         });
->>>>>>> 1d369239
         subscriptions
             .iter()
             .filter_map(|id| self.handles.remove(id))
