--- conflicted
+++ resolved
@@ -47,13 +47,12 @@
                 Box::new(PaymentTimeout::new(&config.payment_timeout_config)?),
             )
             .add_component(
-<<<<<<< HEAD
+                "ManifestSignature",
+                Box::new(ManifestSignature::from(config.policy_config.clone())),
+            
+            .add_component(
                 "Price",
                 Box::new(PriceNego::new(&config.expire_agreements_config)?),
-=======
-                "ManifestSignature",
-                Box::new(ManifestSignature::from(config.policy_config.clone())),
->>>>>>> 084c8453
             );
 
         Ok(CompositeNegotiator { components })
