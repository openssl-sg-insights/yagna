pub mod expiration;
pub mod max_agreements;
pub mod note_interval;
pub mod payment_timeout;

pub use expiration::LimitExpiration;
pub use max_agreements::MaxAgreements;
<<<<<<< HEAD

use ya_negotiators::component::register_negotiator;
use ya_negotiators::NegotiatorComponent;

pub fn register_negotiators() {
    register_negotiator(
        "ya-provider",
        "LimitExpiration",
        Box::new(|config, _| {
            Ok(Box::new(LimitExpiration::new(config)?) as Box<dyn NegotiatorComponent>)
        }),
    );
    register_negotiator(
        "ya-provider",
        "LimitAgreements",
        Box::new(|config, _| {
            Ok(Box::new(MaxAgreements::new(config)?) as Box<dyn NegotiatorComponent>)
        }),
    );
}
=======
pub use note_interval::DebitNoteInterval;
pub use payment_timeout::PaymentTimeout;
>>>>>>> f9e0b377
<|MERGE_RESOLUTION|>--- conflicted
+++ resolved
@@ -5,7 +5,8 @@
 
 pub use expiration::LimitExpiration;
 pub use max_agreements::MaxAgreements;
-<<<<<<< HEAD
+pub use note_interval::DebitNoteInterval;
+pub use payment_timeout::PaymentTimeout;
 
 use ya_negotiators::component::register_negotiator;
 use ya_negotiators::NegotiatorComponent;
@@ -25,8 +26,18 @@
             Ok(Box::new(MaxAgreements::new(config)?) as Box<dyn NegotiatorComponent>)
         }),
     );
-}
-=======
-pub use note_interval::DebitNoteInterval;
-pub use payment_timeout::PaymentTimeout;
->>>>>>> f9e0b377
+    register_negotiator(
+        "ya-provider",
+        "PaymentTimeout",
+        Box::new(|config, _| {
+            Ok(Box::new(PaymentTimeout::new(config)?) as Box<dyn NegotiatorComponent>)
+        }),
+    );
+    register_negotiator(
+        "ya-provider",
+        "DebitNoteInterval",
+        Box::new(|config, _| {
+            Ok(Box::new(DebitNoteInterval::new(config)?) as Box<dyn NegotiatorComponent>)
+        }),
+    );
+}