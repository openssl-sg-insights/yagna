use std::collections::{hash_map::Entry, HashMap, HashSet};
use std::fmt::{Debug, Display};
use std::hash::Hash;
use std::net::SocketAddr;
use std::sync::{Arc, Mutex};

use futures::prelude::*;

<<<<<<< HEAD
use tokio::net::TcpStream;
=======
use tokio::codec::{FramedRead, FramedWrite};
use tokio::io::{AsyncRead, ReadHalf, WriteHalf};
use tokio::net::{TcpListener, TcpStream};
>>>>>>> a9713b99
use tokio::prelude::*;
use tokio::sync::mpsc;
use tokio_util::codec::*;

use ya_sb_proto::codec::{
    GsbMessage, GsbMessageCodec, GsbMessageDecoder, GsbMessageEncoder, ProtocolError,
};
use ya_sb_proto::*;
use ya_sb_util::PrefixLookupBag;

struct MessageDispatcher<A, M, E>
where
    A: Hash + Eq,
{
    senders: HashMap<A, mpsc::Sender<Result<M, E>>>,
}

impl<A, M, E> MessageDispatcher<A, M, E>
where
    A: Hash + Eq,
    M: Send + 'static,
    E: Send + 'static + From<mpsc::error::RecvError> + Debug,
{
    fn new() -> Self {
        MessageDispatcher {
            senders: HashMap::new(),
        }
    }

    fn register<B: Sink<M, Error = E> + Send + 'static>(
        &mut self,
        addr: A,
        sink: B,
    ) -> failure::Fallible<()> {
        match self.senders.entry(addr) {
            Entry::Occupied(_) => Err(failure::err_msg("Sender already registered")),
            Entry::Vacant(entry) => {
                let (tx, rx) = mpsc::channel(1000);
<<<<<<< HEAD
                tokio::spawn(async move {
                    let mut rx = rx;
                    futures::pin_mut!(sink);
                    if let Err(e) = sink.send_all(&mut rx).await {
                        log::error!("Send failed: {:?}", e)
                    }
                });
=======
                tokio::spawn(
                    sink.send_all(rx)
                        .map(|_| ())
                        .map_err(|e| log::error!("Send failed: {:?}", e)),
                );
>>>>>>> a9713b99
                entry.insert(tx);
                Ok(())
            }
        }
    }

    fn unregister(&mut self, addr: &A) -> failure::Fallible<()> {
        match self.senders.remove(addr) {
            None => Err(failure::err_msg("Sender not registered")),
            Some(_) => Ok(()),
        }
    }

    fn send_message<T>(&mut self, addr: &A, msg: T) -> failure::Fallible<()>
    where
        T: Into<M>,
    {
        match self.senders.get_mut(addr) {
            None => Err(failure::err_msg("Sender not registered")),
            Some(sender) => {
                let sender = sender.clone();
<<<<<<< HEAD
                let msg = msg.into();
                tokio::spawn(async move {
                    futures::pin_mut!(sender);
                    let _ = sender
                        .send(Ok(msg))
                        .await
                        .unwrap_or_else(|e| log::error!("Send message failed: {}", e));
                });
=======
                tokio::spawn(
                    sender
                        .send(msg.into())
                        .map(|_| ())
                        .map_err(|e| log::error!("Send failed: {:?}", e)),
                );
>>>>>>> a9713b99
                Ok(())
            }
        }
    }
}

type ServiceId = String;
type RequestId = String;

fn is_valid_service_id(service_id: &ServiceId) -> bool {
    service_id
        .chars()
        .all(|c| c.is_ascii_alphanumeric() || c == '/' || c == '_' || c == '-')
}

struct PendingCall<A>
where
    A: Hash + Eq,
{
    caller_addr: A,
    service_id: ServiceId,
}

pub struct Router<A, M, E>
where
    A: Hash + Eq,
{
    dispatcher: MessageDispatcher<A, M, E>,
    registered_endpoints: PrefixLookupBag<A>,
    reversed_endpoints: HashMap<A, HashSet<ServiceId>>,
    pending_calls: HashMap<RequestId, PendingCall<A>>,
    client_calls: HashMap<A, HashSet<RequestId>>,
    endpoint_calls: HashMap<ServiceId, HashSet<RequestId>>,
}

impl<A, M, E> Router<A, M, E>
where
    A: Hash + Eq + Display + Clone,
    M: Send + 'static + From<GsbMessage>,
    E: Send + 'static + From<mpsc::error::RecvError> + Debug,
{
    pub fn new() -> Self {
        Router {
            dispatcher: MessageDispatcher::new(),
            registered_endpoints: PrefixLookupBag::default(),
            reversed_endpoints: HashMap::new(),
            pending_calls: HashMap::new(),
            client_calls: HashMap::new(),
            endpoint_calls: HashMap::new(),
        }
    }

<<<<<<< HEAD
    pub fn connect<B: Sink<M, Error = E> + Send + 'static>(
        &mut self,
        addr: A,
        sink: B,
    ) -> failure::Fallible<()> {
        println!("Accepted connection from {}", addr);
=======
    pub fn connect(&mut self, addr: A, sink: B) -> failure::Fallible<()> {
        log::info!("Accepted connection from {}", addr);
>>>>>>> a9713b99
        self.dispatcher.register(addr, sink)
    }

    pub fn disconnect(&mut self, addr: &A) -> failure::Fallible<()> {
        log::info!("Closed connection with {}", addr);
        self.dispatcher.unregister(addr)?;

        // IDs of all endpoints registered by this server
        let service_ids = match self.reversed_endpoints.entry(addr.clone()) {
            Entry::Occupied(entry) => entry.remove().into_iter().collect(),
            Entry::Vacant(_) => vec![],
        };

        service_ids.iter().for_each(|service_id| {
            self.registered_endpoints.remove(service_id);
        });

        // IDs of all pending call requests unanswered by this server
        let pending_call_ids: Vec<RequestId> = service_ids
            .into_iter()
            .filter_map(|service_id| match self.endpoint_calls.entry(service_id) {
                Entry::Occupied(entry) => Some(entry.remove().into_iter()),
                Entry::Vacant(_) => None,
            })
            .flatten()
            .collect();
        let pending_calls: Vec<(RequestId, PendingCall<A>)> = pending_call_ids
            .into_iter()
            .filter_map(|request_id| match self.pending_calls.entry(request_id) {
                Entry::Occupied(entry) => Some(entry.remove_entry()),
                Entry::Vacant(_) => None,
            })
            .collect();

        // Answer all pending calls with ServiceFailure reply
        pending_calls
            .into_iter()
            .for_each(|(request_id, pending_call)| {
                self.client_calls
                    .get_mut(&pending_call.caller_addr)
                    .unwrap()
                    .remove(&request_id);
                let msg = CallReply {
                    request_id,
                    code: CallReplyCode::ServiceFailure as i32,
                    reply_type: CallReplyType::Full as i32,
                    data: "Service disconnected".to_owned().into_bytes(),
                };
                match self.send_message(&pending_call.caller_addr, msg) {
                    Err(err) => log::error!("Send message failed: {:?}", err),
                    _ => (),
                };
            });

        // Remove all pending calls coming from this client
        match self.client_calls.entry(addr.clone()) {
            Entry::Occupied(entry) => {
                entry.remove().drain().for_each(|request_id| {
                    let pending_call = self.pending_calls.remove(&request_id).unwrap();
                    self.endpoint_calls
                        .get_mut(&pending_call.service_id)
                        .unwrap()
                        .remove(&request_id);
                });
            }
            Entry::Vacant(_) => {}
        }

        Ok(())
    }

    fn send_message<T>(&mut self, addr: &A, msg: T) -> failure::Fallible<()>
    where
        T: Into<GsbMessage>,
    {
        self.dispatcher.send_message(addr, msg.into())
    }

    fn register_endpoint(&mut self, addr: &A, msg: RegisterRequest) -> failure::Fallible<()> {
        log::info!(
            "Received RegisterRequest from {}. service_id = {}",
            addr,
            &msg.service_id
        );
        let msg = if !is_valid_service_id(&msg.service_id) {
            RegisterReply {
                code: RegisterReplyCode::RegisterBadRequest as i32,
                message: "Illegal service ID".to_string(),
            }
        } else {
            match self.registered_endpoints.entry(msg.service_id.clone()) {
                Entry::Occupied(_) => RegisterReply {
                    code: RegisterReplyCode::RegisterConflict as i32,
                    message: "Service ID already registered".to_string(),
                },
                Entry::Vacant(entry) => {
                    entry.insert(addr.clone());
                    self.reversed_endpoints
                        .entry(addr.clone())
                        .or_insert_with(|| HashSet::new())
                        .insert(msg.service_id);
                    RegisterReply {
                        code: RegisterReplyCode::RegisteredOk as i32,
                        message: "Service successfully registered".to_string(),
                    }
                }
            }
        };
<<<<<<< HEAD
        log::debug!("{}", msg.message);
=======
        log::info!("{}", msg.message);
>>>>>>> a9713b99
        self.send_message(addr, msg)
    }

    fn unregister_endpoint(&mut self, addr: &A, msg: UnregisterRequest) -> failure::Fallible<()> {
        log::info!(
            "Received UnregisterRequest from {}. service_id = {}",
            addr,
            &msg.service_id
        );
        let msg = match self.registered_endpoints.entry(msg.service_id.clone()) {
            Entry::Occupied(entry) if entry.get() == addr => {
                entry.remove();
                self.reversed_endpoints
                    .get_mut(addr)
                    .ok_or(failure::err_msg("Address not found"))?
                    .remove(&msg.service_id);
                log::info!("Service successfully unregistered");
                UnregisterReply {
                    code: UnregisterReplyCode::UnregisteredOk as i32,
                }
            }
            _ => {
<<<<<<< HEAD
                log::warn!("Service not registered or registered by another server");
=======
                log::info!("Service not registered or registered by another server");
>>>>>>> a9713b99
                UnregisterReply {
                    code: UnregisterReplyCode::NotRegistered as i32,
                }
            }
        };
        self.send_message(addr, msg)
    }

    fn call(&mut self, caller_addr: &A, msg: CallRequest) -> failure::Fallible<()> {
<<<<<<< HEAD
        log::debug!(
=======
        log::info!(
>>>>>>> a9713b99
            "Received CallRequest from {}. caller = {}, address = {}, request_id = {}",
            caller_addr,
            &msg.caller,
            &msg.address,
            &msg.request_id
        );
        let server_addr = match self.pending_calls.entry(msg.request_id.clone()) {
            Entry::Occupied(_) => Err("CallRequest with this ID already exists".to_string()),
            Entry::Vacant(call_entry) => match self.registered_endpoints.get(&msg.address) {
                None => Err("No service registered under given address".to_string()),
                Some(addr) => {
                    call_entry.insert(PendingCall {
                        caller_addr: caller_addr.clone(),
                        service_id: msg.address.clone(),
                    });
                    self.endpoint_calls
                        .entry(msg.address.clone())
                        .or_insert_with(|| HashSet::new())
                        .insert(msg.request_id.clone());
                    self.client_calls
                        .entry(caller_addr.clone())
                        .or_insert_with(|| HashSet::new())
                        .insert(msg.request_id.clone());
                    Ok(addr.clone())
                }
            },
        };
        match server_addr {
            Ok(server_addr) => {
<<<<<<< HEAD
                log::debug!("Forwarding CallRequest to {}", server_addr);
                self.send_message(&server_addr, msg)
            }
            Err(err) => {
                log::debug!("{}", err);
=======
                log::info!("Forwarding CallRequest to {}", server_addr);
                self.send_message(&server_addr, msg)
            }
            Err(err) => {
                log::info!("{}", err);
>>>>>>> a9713b99
                let msg = CallReply {
                    request_id: msg.request_id,
                    code: CallReplyCode::CallReplyBadRequest as i32,
                    reply_type: CallReplyType::Full as i32,
                    data: err.into_bytes(),
                };
                self.send_message(caller_addr, msg)
            }
        }
    }

    fn reply(&mut self, server_addr: &A, msg: CallReply) -> failure::Fallible<()> {
<<<<<<< HEAD
        log::debug!(
=======
        log::info!(
>>>>>>> a9713b99
            "Received CallReply from {} request_id = {}",
            server_addr,
            &msg.request_id
        );
        let caller_addr = match self.pending_calls.entry(msg.request_id.clone()) {
            Entry::Occupied(entry) => {
                let pending_call = entry.get();
                let caller_addr = pending_call.caller_addr.clone();
                if msg.reply_type == CallReplyType::Full as i32 {
                    self.endpoint_calls
                        .get_mut(&pending_call.service_id)
                        .ok_or(failure::err_msg("Service not found"))?
                        .remove(&msg.request_id);
                    self.client_calls
                        .get_mut(&pending_call.caller_addr)
                        .ok_or(failure::err_msg("Client not found"))?
                        .remove(&msg.request_id);
                    entry.remove_entry();
                }
                Ok(caller_addr)
            }
            Entry::Vacant(_) => Err("Unknown request ID"),
        };
        match caller_addr {
            Ok(addr) => self.send_message(&addr, msg),
            Err(err) => Ok(log::error!("{}", err)),
        }
    }

    pub fn handle_message(&mut self, addr: A, msg: GsbMessage) -> failure::Fallible<()> {
        match msg {
            GsbMessage::RegisterRequest(msg) => self.register_endpoint(&addr, msg),
            GsbMessage::UnregisterRequest(msg) => self.unregister_endpoint(&addr, msg),
            GsbMessage::CallRequest(msg) => self.call(&addr, msg),
            GsbMessage::CallReply(msg) => self.reply(&addr, msg),
            _ => Err(failure::err_msg(format!(
                "Unexpected message received: {:?}",
                msg
            ))),
        }
    }
}

pub async fn bind_router(addr: SocketAddr) -> Result<(), ()> {
    let listener =
        TcpListener::bind(&addr).expect(&format!("Unable to bind TCP listener at {}", addr));
    let router = Arc::new(Mutex::new(Router::new()));

    listener
        .incoming()
        .map_err(|e| log::error!("Accept failed: {:?}", e))
        .for_each(move |sock| {
            let addr = sock.peer_addr().unwrap();
            let (reader, writer) = sock.split();
            let writer = FramedWrite::new(writer, GsbMessageEncoder {});
            let reader = FramedRead::new(reader, GsbMessageDecoder::new());

            router
                .lock()
                .unwrap()
                .connect(addr.clone(), writer)
                .unwrap();
            let router1 = router.clone();
            let router2 = router.clone();

            tokio::spawn(
                reader
                    .from_err()
                    .for_each(move |msg: GsbMessage| {
                        future::done(router1.lock().unwrap().handle_message(addr.clone(), msg))
                    })
                    .and_then(move |_| future::done(router2.lock().unwrap().disconnect(&addr)))
                    .map_err(|e| log::error!("Error occurred handling message: {:?}", e)),
            )
        })
        .compat()
        .await
}

pub async fn tcp_connect(
    addr: &SocketAddr,
) -> (
    impl Sink<GsbMessage, Error = ProtocolError>,
    impl Stream<Item = Result<GsbMessage, ProtocolError>>,
) {
    let mut sock = TcpStream::connect(&addr).await.expect("Connect failed");
    let framed = tokio_util::codec::Framed::new(sock, GsbMessageCodec::default());
    framed.split()
    /*let (reader, writer) = sock.split();
    let reader = FramedRead::new(reader, GsbMessageDecoder::new());
    let writer = FramedWrite::new(writer, GsbMessageEncoder {});
    (reader, writer)*/
}<|MERGE_RESOLUTION|>--- conflicted
+++ resolved
@@ -1,18 +1,10 @@
 use std::collections::{hash_map::Entry, HashMap, HashSet};
 use std::fmt::{Debug, Display};
 use std::hash::Hash;
-use std::net::SocketAddr;
+use std::net::{SocketAddr};
 use std::sync::{Arc, Mutex};
-
 use futures::prelude::*;
-
-<<<<<<< HEAD
-use tokio::net::TcpStream;
-=======
-use tokio::codec::{FramedRead, FramedWrite};
-use tokio::io::{AsyncRead, ReadHalf, WriteHalf};
-use tokio::net::{TcpListener, TcpStream};
->>>>>>> a9713b99
+use tokio::net::{TcpStream, TcpListener};
 use tokio::prelude::*;
 use tokio::sync::mpsc;
 use tokio_util::codec::*;
@@ -51,7 +43,6 @@
             Entry::Occupied(_) => Err(failure::err_msg("Sender already registered")),
             Entry::Vacant(entry) => {
                 let (tx, rx) = mpsc::channel(1000);
-<<<<<<< HEAD
                 tokio::spawn(async move {
                     let mut rx = rx;
                     futures::pin_mut!(sink);
@@ -59,13 +50,6 @@
                         log::error!("Send failed: {:?}", e)
                     }
                 });
-=======
-                tokio::spawn(
-                    sink.send_all(rx)
-                        .map(|_| ())
-                        .map_err(|e| log::error!("Send failed: {:?}", e)),
-                );
->>>>>>> a9713b99
                 entry.insert(tx);
                 Ok(())
             }
@@ -87,7 +71,6 @@
             None => Err(failure::err_msg("Sender not registered")),
             Some(sender) => {
                 let sender = sender.clone();
-<<<<<<< HEAD
                 let msg = msg.into();
                 tokio::spawn(async move {
                     futures::pin_mut!(sender);
@@ -96,14 +79,6 @@
                         .await
                         .unwrap_or_else(|e| log::error!("Send message failed: {}", e));
                 });
-=======
-                tokio::spawn(
-                    sender
-                        .send(msg.into())
-                        .map(|_| ())
-                        .map_err(|e| log::error!("Send failed: {:?}", e)),
-                );
->>>>>>> a9713b99
                 Ok(())
             }
         }
@@ -156,17 +131,12 @@
         }
     }
 
-<<<<<<< HEAD
     pub fn connect<B: Sink<M, Error = E> + Send + 'static>(
         &mut self,
         addr: A,
         sink: B,
     ) -> failure::Fallible<()> {
         println!("Accepted connection from {}", addr);
-=======
-    pub fn connect(&mut self, addr: A, sink: B) -> failure::Fallible<()> {
-        log::info!("Accepted connection from {}", addr);
->>>>>>> a9713b99
         self.dispatcher.register(addr, sink)
     }
 
@@ -275,11 +245,7 @@
                 }
             }
         };
-<<<<<<< HEAD
         log::debug!("{}", msg.message);
-=======
-        log::info!("{}", msg.message);
->>>>>>> a9713b99
         self.send_message(addr, msg)
     }
 
@@ -302,11 +268,7 @@
                 }
             }
             _ => {
-<<<<<<< HEAD
                 log::warn!("Service not registered or registered by another server");
-=======
-                log::info!("Service not registered or registered by another server");
->>>>>>> a9713b99
                 UnregisterReply {
                     code: UnregisterReplyCode::NotRegistered as i32,
                 }
@@ -316,11 +278,7 @@
     }
 
     fn call(&mut self, caller_addr: &A, msg: CallRequest) -> failure::Fallible<()> {
-<<<<<<< HEAD
         log::debug!(
-=======
-        log::info!(
->>>>>>> a9713b99
             "Received CallRequest from {}. caller = {}, address = {}, request_id = {}",
             caller_addr,
             &msg.caller,
@@ -350,19 +308,11 @@
         };
         match server_addr {
             Ok(server_addr) => {
-<<<<<<< HEAD
                 log::debug!("Forwarding CallRequest to {}", server_addr);
                 self.send_message(&server_addr, msg)
             }
             Err(err) => {
                 log::debug!("{}", err);
-=======
-                log::info!("Forwarding CallRequest to {}", server_addr);
-                self.send_message(&server_addr, msg)
-            }
-            Err(err) => {
-                log::info!("{}", err);
->>>>>>> a9713b99
                 let msg = CallReply {
                     request_id: msg.request_id,
                     code: CallReplyCode::CallReplyBadRequest as i32,
@@ -375,11 +325,7 @@
     }
 
     fn reply(&mut self, server_addr: &A, msg: CallReply) -> failure::Fallible<()> {
-<<<<<<< HEAD
         log::debug!(
-=======
-        log::info!(
->>>>>>> a9713b99
             "Received CallReply from {} request_id = {}",
             server_addr,
             &msg.request_id
@@ -424,19 +370,16 @@
 }
 
 pub async fn bind_router(addr: SocketAddr) -> Result<(), ()> {
-    let listener =
-        TcpListener::bind(&addr).expect(&format!("Unable to bind TCP listener at {}", addr));
+    let mut listener =
+        TcpListener::bind(&addr).await.expect(&format!("Unable to bind TCP listener at {}", addr));
     let router = Arc::new(Mutex::new(Router::new()));
 
     listener
         .incoming()
         .map_err(|e| log::error!("Accept failed: {:?}", e))
-        .for_each(move |sock| {
+        .try_for_each(move |sock| {
             let addr = sock.peer_addr().unwrap();
-            let (reader, writer) = sock.split();
-            let writer = FramedWrite::new(writer, GsbMessageEncoder {});
-            let reader = FramedRead::new(reader, GsbMessageDecoder::new());
-
+            let (writer, reader) = Framed::new(sock, GsbMessageCodec::default()).split();
             router
                 .lock()
                 .unwrap()
@@ -445,17 +388,17 @@
             let router1 = router.clone();
             let router2 = router.clone();
 
-            tokio::spawn(
+            let _ = tokio::spawn(
                 reader
-                    .from_err()
-                    .for_each(move |msg: GsbMessage| {
-                        future::done(router1.lock().unwrap().handle_message(addr.clone(), msg))
+                    .map_err(From::from)
+                    .try_for_each(move |msg: GsbMessage| {
+                        future::ready(router1.lock().unwrap().handle_message(addr.clone(), msg))
                     })
-                    .and_then(move |_| future::done(router2.lock().unwrap().disconnect(&addr)))
+                    .and_then(move |_| future::ready(router2.lock().unwrap().disconnect(&addr)))
                     .map_err(|e| log::error!("Error occurred handling message: {:?}", e)),
-            )
+            );
+            future::ok(())
         })
-        .compat()
         .await
 }
 
