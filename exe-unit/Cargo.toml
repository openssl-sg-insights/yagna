--- conflicted
+++ resolved
@@ -1,10 +1,6 @@
 [package]
 name = "ya-exe-unit"
-<<<<<<< HEAD
 version = "0.2.0"
-=======
-version = "0.1.5"
->>>>>>> a14c24cf
 authors = ["Golem Factory <contact@golem.network>"]
 edition = "2018"
 
@@ -32,13 +28,8 @@
 winapi = { version = "0.3.8", features = ["jobapi2", "processthreadsapi"] }
 
 [dependencies]
-<<<<<<< HEAD
-ya-agreement-utils = { version = "^0.2", features = ["manifest"] }
-ya-client-model = "0.3"
-=======
-ya-agreement-utils = { version = "^0.3" }
+ya-agreement-utils = { version = "^0.4", features = ["manifest"] }
 ya-client-model = "0.4"
->>>>>>> a14c24cf
 ya-compile-time-utils = "0.2"
 ya-core-model = { version = "^0.6", features = ["activity", "appkey"] }
 ya-runtime-api = { version = "0.4", path = "runtime-api", features = ["server"] }
