--- conflicted
+++ resolved
@@ -17,12 +17,10 @@
 pub use proto::response::Error as ErrorResponse;
 pub use proto::response::RunProcess as RunProcessResp;
 pub use proto::response::{ErrorCode, ProcessStatus, RuntimeStatus};
-<<<<<<< HEAD
-pub use proto::Network;
+
+pub use proto::{Network, NetworkInterface};
+
 pub use service::{run, run_async};
-=======
-pub use proto::{Network, NetworkInterface};
->>>>>>> 084c8453
 
 pub mod proto {
     include!(concat!(env!("OUT_DIR"), "/ya_runtime_api.rs"));
