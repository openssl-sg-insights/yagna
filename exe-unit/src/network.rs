--- conflicted
+++ resolved
@@ -1,18 +1,9 @@
 use std::convert::TryFrom;
 use std::path::Path;
-use std::sync::Arc;
 
 use bytes::{Buf, BytesMut};
 use futures::Stream;
-<<<<<<< HEAD
-use tokio::io::{AsyncReadExt, AsyncWrite, AsyncWriteExt};
-use tokio::net::{UnixDatagram, UnixListener, UnixStream};
-use tokio::sync::mpsc::{self, UnboundedReceiver, UnboundedSender};
-use tokio_stream::wrappers::UnboundedReceiverStream;
-use tokio_util::codec::{BytesCodec, FramedRead, FramedWrite};
-=======
 use tokio::sync::mpsc;
->>>>>>> ee5a891b
 
 use ya_runtime_api::deploy::ContainerEndpoint;
 use ya_runtime_api::server::Network;
@@ -27,12 +18,8 @@
 pub(crate) mod inet;
 pub(crate) mod vpn;
 
-<<<<<<< HEAD
 const BUFFER_SIZE: usize = (DEFAULT_MAX_FRAME_SIZE + 2) * 4;
-type UnixSocket = UnixDatagram;
-
-=======
->>>>>>> ee5a891b
+
 pub(crate) struct Endpoint {
     tx: mpsc::UnboundedSender<Result<Vec<u8>>>,
     rx: Option<Box<dyn Stream<Item = Result<Vec<u8>>> + Unpin>>,
@@ -48,7 +35,9 @@
     }
 
     #[cfg(unix)]
-    pub async fn connect_with(sockets: (UnixSocket, UnixSocket)) -> Result<Self> {
+    pub async fn connect_with(
+        sockets: (tokio::net::UnixDatagram, tokio::net::UnixDatagram),
+    ) -> Result<Self> {
         Self::connect_to_socket(Path::new("/"), Some(sockets)).await
     }
 
@@ -56,10 +45,13 @@
     #[cfg(unix)]
     async fn connect_to_chardev<P: AsRef<Path>>(path: P) -> Result<Self> {
         use futures::StreamExt;
+        use tokio::io::{self, AsyncReadExt, AsyncWriteExt};
+        use tokio_stream::wrappers::UnboundedReceiverStream;
+        use tokio_util::codec::{BytesCodec, FramedRead, FramedWrite};
 
         type SocketChannel = (
-            UnboundedSender<Result<Vec<u8>>>,
-            UnboundedReceiver<Result<Vec<u8>>>,
+            mpsc::UnboundedSender<Result<Vec<u8>>>,
+            mpsc::UnboundedReceiver<Result<Vec<u8>>>,
         );
 
         let read = char_device::TokioCharDevice::open(path.as_ref()).await?;
@@ -112,13 +104,11 @@
     #[cfg(unix)]
     async fn connect_to_socket(
         path: impl AsRef<Path>,
-        sockets: Option<(UnixSocket, UnixSocket)>,
+        sockets: Option<(tokio::net::UnixDatagram, tokio::net::UnixDatagram)>,
     ) -> Result<Self> {
         use futures::StreamExt;
         use tokio::io::{self, AsyncReadExt, AsyncWriteExt};
         use tokio_stream::wrappers::UnboundedReceiverStream;
-
-        const BUFFER_SIZE: usize = (DEFAULT_MAX_FRAME_SIZE + 2) * 4;
 
         type SocketChannel = (
             mpsc::UnboundedSender<Result<Vec<u8>>>,
