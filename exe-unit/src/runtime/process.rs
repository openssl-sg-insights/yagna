use std::collections::{HashMap, HashSet};
use std::ffi::{OsStr, OsString};
use std::hash::{Hash, Hasher};
use std::ops::Not;
use std::path::{Path, PathBuf};
use std::process::Stdio;
use std::sync::{Arc, Mutex};

use actix::prelude::*;
use futures::future::{self, LocalBoxFuture};
use futures::{FutureExt, TryFutureExt};
use tokio::process::Command;

use ya_agreement_utils::agreement::OfferTemplate;
use ya_client_model::activity::{CommandOutput, ExeScriptCommand};
use ya_manifest_utils::Feature;
use ya_runtime_api::server::{spawn, RunProcess, RuntimeControl, RuntimeService};

use crate::acl::Acl;
use crate::error::Error;
use crate::manifest::UrlValidator;
use crate::message::{
    CommandContext, ExecuteCommand, RuntimeEvent, Shutdown, ShutdownReason, UpdateDeployment,
};
use crate::network::inet::start_inet;
use crate::network::inet::Inet;
use crate::network::vpn::{start_vpn, Vpn};
use crate::output::{forward_output, vec_to_string};
use crate::process::{kill, ProcessTree, SystemError};
use crate::runtime::event::EventMonitor;
use crate::runtime::{Runtime, RuntimeMode};
use crate::state::Deployment;
use crate::ExeUnitContext;

const PROCESS_KILL_TIMEOUT_SECONDS_ENV_VAR: &str = "PROCESS_KILL_TIMEOUT_SECONDS";
const DEFAULT_PROCESS_KILL_TIMEOUT_SECONDS: i64 = 5;
const MIN_PROCESS_KILL_TIMEOUT_SECONDS: i64 = 1;
const SERVICE_PROTOCOL_VERSION: &str = "0.1.0";

fn process_kill_timeout_seconds() -> i64 {
    let limit = std::env::var(PROCESS_KILL_TIMEOUT_SECONDS_ENV_VAR)
        .and_then(|v| v.parse().map_err(|_| std::env::VarError::NotPresent))
        .unwrap_or(DEFAULT_PROCESS_KILL_TIMEOUT_SECONDS);
    std::cmp::max(limit, MIN_PROCESS_KILL_TIMEOUT_SECONDS)
}

pub struct RuntimeProcess {
    ctx: RuntimeProcessContext,
    binary: PathBuf,
    deployment: Deployment,
    children: HashSet<ChildProcess>,
    service: Option<ProcessService>,
    monitor: Option<EventMonitor>,
    acl: Acl,
    vpn: Option<Addr<Vpn>>,
    inet: Option<Addr<Inet>>,
    container: Arc<Mutex<Option<String>>>,
}

impl RuntimeProcess {
    pub fn new(ctx: &ExeUnitContext, binary: PathBuf) -> Self {
        Self {
            ctx: ctx.into(),
            binary,
            deployment: Default::default(),
            children: Default::default(),
            service: None,
            monitor: None,
            acl: ctx.acl.clone(),
            vpn: None,
            inet: None,
            container: Default::default(),
        }
    }

    pub fn offer_template(binary: PathBuf, mut args: Vec<String>) -> Result<OfferTemplate, Error> {
        let current_path = std::env::current_dir();
        args.push("offer-template".to_string());

        log::info!(
            "Executing {:?} with {:?} from path {:?}",
            binary,
            args,
            current_path
        );

        let child = std::process::Command::new(binary.clone())
            .args(args)
            .stdout(Stdio::piped())
            .stderr(Stdio::piped())
            .spawn()?;

        let result = child.wait_with_output()?;
        match result.status.success() {
            true => {
                let stdout = vec_to_string(result.stdout).unwrap_or_default();
                Ok(serde_json::from_str(&stdout).map_err(|e| {
                    let msg = format!("Invalid offer template [{}]: {:?}", binary.display(), e);
                    Error::Other(msg)
                })?)
            }
            false => {
                log::info!(
                    "Cannot read offer template from runtime; using defaults [{}]",
                    binary.display()
                );
                Ok(OfferTemplate::default())
            }
        }
    }

    fn args(&self) -> Result<CommandArgs, Error> {
        let mut args = CommandArgs::default();

        args.arg("--workdir");
        args.arg(&self.ctx.work_dir);

        if self.ctx.supervise_image {
            match self.deployment.task_package.as_ref() {
                Some(val) => {
                    args.arg("--task-package");
                    args.arg(val.display().to_string());
                }
                None => {
                    return Err(Error::Other(
                        "task package (image) path was not provided".into(),
                    ))
                }
            }
        }

        if !self.ctx.supervise_hardware {
            let inf = &self.ctx.infrastructure;

            if let Some(val) = inf.get("cpu.threads") {
                args.arg("--cpu-cores");
                args.arg((*val as u64).to_string());
            }
            if let Some(val) = inf.get("mem.gib") {
                args.arg("--mem-gib");
                args.arg(val.to_string());
            }
            if let Some(val) = inf.get("storage.gib").cloned() {
                args.arg("--storage-gib");
                args.arg(val.to_string());
            }
        }

        args.args(self.ctx.runtime_args.iter());

        Ok(args)
    }
}

impl RuntimeProcess {
    fn handle_process_command<'f>(
        &self,
        cmd: ExecuteCommand,
        address: Addr<Self>,
    ) -> LocalBoxFuture<'f, Result<i32, Error>> {
        let mut rt_args = match self.args() {
            Ok(args) => args,
            Err(err) => return Box::pin(future::err(err)),
        };

        let (cmd, ctx) = cmd.split();
        match cmd {
            ExeScriptCommand::Deploy { .. } => rt_args.args(&["deploy", "--"]),
            ExeScriptCommand::Start { args } => rt_args.args(&["start", "--"]).args(args),
            ExeScriptCommand::Run {
                entry_point, args, ..
            } => rt_args
                .args(&["run", "--entrypoint"])
                .arg(entry_point)
                .arg("--")
                .args(args),
            _ => return Box::pin(future::ok(0)),
        };

        let binary = self.binary.clone();

        log::info!(
            "Executing {:?} with {:?} from path {:?}",
            binary,
            rt_args,
            std::env::current_dir()
        );

        async move {
            let mut child = Command::new(binary)
                .args(rt_args)
                .kill_on_drop(true)
                .stdout(Stdio::piped())
                .stderr(Stdio::piped())
                .spawn()?;

            let idx = ctx.idx;
            let id = ctx.batch_id.clone();
            let stdout = forward_output(child.stdout.take().unwrap(), &ctx.tx, move |out| {
                RuntimeEvent::stdout(id.clone(), idx, CommandOutput::Bin(out))
            });
            let id = ctx.batch_id.clone();
            let stderr = forward_output(child.stderr.take().unwrap(), &ctx.tx, move |out| {
                RuntimeEvent::stderr(id.clone(), idx, CommandOutput::Bin(out))
            });

            let pid = child
                .id()
                .ok_or_else(|| Error::runtime("Missing process id"))?;
            let proc = if cfg!(feature = "sgx") {
                ChildProcess::from(pid)
            } else {
                let tree = ProcessTree::try_new(pid).map_err(Error::runtime)?;
                ChildProcess::from(tree)
            };
            let _guard = ChildProcessGuard::new(proc, address.clone());

            let result = future::join3(child.wait(), stdout, stderr).await;
            Ok(result.0?.code().unwrap_or(-1))
        }
        .boxed_local()
    }

    fn handle_service_command<'f>(
        &mut self,
        cmd: ExecuteCommand,
        address: Addr<Self>,
    ) -> LocalBoxFuture<'f, Result<i32, Error>> {
        let (cmd, ctx) = cmd.split();
        match cmd {
            ExeScriptCommand::Start { args } => self.handle_service_start(ctx, args, address),
            ExeScriptCommand::Run {
                entry_point, args, ..
            } => self.handle_service_run(ctx, entry_point, args),
            _ => Box::pin(future::ok(0)),
        }
    }

    fn handle_service_start<'f>(
        &mut self,
        ctx: CommandContext,
        args: Vec<String>,
        address: Addr<Self>,
    ) -> LocalBoxFuture<'f, Result<i32, Error>> {
        let mut rt_args = match self.args() {
            Ok(rt_args) => rt_args,
            Err(err) => return Box::pin(future::err(err)),
        };
        rt_args.arg("start").args(args);

        log::info!(
            "Executing {:?} with {:?} from path {:?}",
            self.binary,
            rt_args,
            std::env::current_dir()
        );

        let mut command = Command::new(&self.binary);
        command.args(rt_args);

        let proc_ctx = self.ctx.clone();
        let acl = self.acl.clone();
        let deployment = self.deployment.clone();
        let mut monitor = self.monitor.get_or_insert_with(Default::default).clone();
        let cont = self.container.clone();

        async move {
            let service = spawn(command, monitor.clone())
                .map_err(Error::runtime)
                .await?;
            let hello = service
                .hello(SERVICE_PROTOCOL_VERSION)
                .map_err(|e| Error::runtime(format!("service hello error: {:?}", e)));

            let _handle = monitor.any_process(ctx);
            match future::select(service.stopped(), hello).await {
                future::Either::Left((result, _)) => return Ok(result),
                future::Either::Right((result, _)) => result.map(|_| ())?,
            }

            let service_ = service.clone();
            let net = async {
                if proc_ctx.feature_inet {
                    let inet = start_inet(&service_, proc_ctx.feature_inet_filter).await?;
                    address.send(SetInetService(inet)).await?;
                }

                if proc_ctx.feature_vpn {
                    if let Some((vpn, container)) = start_vpn(acl, &service_, &deployment).await? {
                        address.do_send(SetVpnService(vpn));
                        {
                            let mut inner = cont.lock().unwrap();
                            inner.replace(container);
                        }
                    }
                }

                Ok::<_, Error>(())
            };

            futures::pin_mut!(net);
            match future::select(service.stopped(), net).await {
                future::Either::Left((result, _)) => return Ok(result),
                future::Either::Right((result, _)) => result.map(|_| ())?,
            }

            address
                .send(SetProcessService(ProcessService::new(service)))
                .await?;
            Ok(0)
        }
        .boxed_local()
    }

    fn handle_service_run<'f>(
        &mut self,
        ctx: CommandContext,
        entry_point: String,
        mut args: Vec<String>,
    ) -> LocalBoxFuture<'f, Result<i32, Error>> {
        let (service, ctrl) = match self.service.as_ref() {
            Some(svc) => (svc.service.clone(), svc.control.clone()),
            None => return Box::pin(future::err(Error::runtime("START command not run"))),
        };

        log::info!(
            "Executing {} with {} {:?}",
            self.binary.display(),
            entry_point,
            args
        );

        let container = self.container.clone();
        let mut monitor = self.monitor.get_or_insert_with(Default::default).clone();
        let handle = monitor.next_process(ctx.clone());

        let exec = async move {
            let name = Path::new(&entry_point)
                .file_name()
                .ok_or_else(|| Error::runtime("Invalid binary name"))?;

<<<<<<< HEAD
            let run_in_container = args
                .iter()
                .any(|a| a.starts_with("scp ") || a.starts_with("ssh "));
            if run_in_container {
                let container = {
                    let inner = container.lock().unwrap();
                    inner.as_ref().cloned()
                }
                .ok_or_else(|| {
                    Error::Other("network docker container not initialized".to_string())
                })?;

                args.insert(0, entry_point);
=======
            let run_process = RunProcess {
                bin: entry_point,
                args,
                ..Default::default()
            };
>>>>>>> ee5a891b

                run_in_container_hack(container, args, ctx).await
            } else {
                args.insert(0, name.to_string_lossy().to_string());

                let mut run_process = RunProcess::default();
                run_process.bin = entry_point;
                run_process.args = args;

                if let Err(error) = service.run_process(run_process).await {
                    return Err(Error::RuntimeError(format!("{:?}", error)));
                };

                Ok(handle.await)
            }
        };

        async move {
            futures::pin_mut!(exec);
            let exited = ctrl.stopped().map(Ok);
            future::select(exited, exec).await.factor_first().0
        }
        .boxed_local()
    }
}

// impl Drop for RuntimeProcess {
//     fn drop(&mut self) {
//         if let Some(container) = {
//             let inner = self.container.lock().unwrap();
//             inner.as_ref().cloned()
//         } {
//             drop_container_hack(container);
//         }
//     }
// }

fn drop_container_hack(container: String) {
    match std::process::Command::new("/usr/bin/docker")
        .envs(std::env::vars())
        .stdin(Stdio::null())
        .stdout(Stdio::piped())
        .stderr(Stdio::piped())
        .arg("kill")
        .arg(container)
        .spawn()
    {
        Ok(mut child) => {
            let _ = child.wait();
        }
        Err(e) => {
            log::error!("failed to kill network docker container");
        }
    }
}

async fn run_in_container_hack(
    container: String,
    args: Vec<String>,
    ctx: CommandContext,
) -> Result<i32, Error> {
    log::info!("executing in container: {:?}", args);

    let mut child = tokio::process::Command::new("/usr/bin/docker")
        .envs(std::env::vars())
        .stdin(Stdio::null())
        .stdout(Stdio::piped())
        .stderr(Stdio::piped())
        .arg("exec")
        .arg(container)
        .args(args)
        .spawn()?;

    let idx = ctx.idx;
    let id = ctx.batch_id.clone();
    let stdout = forward_output(child.stdout.take().unwrap(), &ctx.tx, move |out| {
        RuntimeEvent::stdout(id.clone(), idx, CommandOutput::Bin(out))
    });
    let id = ctx.batch_id.clone();
    let stderr = forward_output(child.stderr.take().unwrap(), &ctx.tx, move |out| {
        RuntimeEvent::stderr(id.clone(), idx, CommandOutput::Bin(out))
    });

    let result = future::join3(child.wait(), stdout, stderr).await;
    Ok(result.0?.code().unwrap_or(-1))
}

impl Runtime for RuntimeProcess {}

impl Actor for RuntimeProcess {
    type Context = Context<Self>;

    fn started(&mut self, _: &mut Self::Context) {
        log::info!("Runtime handler started");
    }

    fn stopped(&mut self, _: &mut Self::Context) {
        log::info!("Runtime handler stopped");
    }
}

impl Handler<ExecuteCommand> for RuntimeProcess {
    type Result = ResponseFuture<<ExecuteCommand as Message>::Result>;

    fn handle(&mut self, cmd: ExecuteCommand, ctx: &mut Self::Context) -> Self::Result {
        let address = ctx.address();
        match &cmd.command {
            ExeScriptCommand::Deploy { .. } => self.handle_process_command(cmd, address),
            _ => match &self.deployment.runtime_mode {
                RuntimeMode::ProcessPerCommand => self.handle_process_command(cmd, address),
                RuntimeMode::Service => self.handle_service_command(cmd, address),
            },
        }
    }
}

impl Handler<UpdateDeployment> for RuntimeProcess {
    type Result = <UpdateDeployment as Message>::Result;

    fn handle(&mut self, msg: UpdateDeployment, _: &mut Self::Context) -> Self::Result {
        if let Some(task_package) = msg.task_package {
            self.deployment.task_package = Some(task_package);
        }
        if let Some(runtime_mode) = msg.runtime_mode {
            self.deployment.runtime_mode = runtime_mode;
        }
        if let Some(networks) = msg.networks {
            self.deployment.extend_networks(networks)?;
        }
        if let Some(hosts) = msg.hosts {
            self.deployment.hosts.extend(hosts.into_iter());
        }
        Ok(())
    }
}

impl Handler<SetProcessService> for RuntimeProcess {
    type Result = <SetProcessService as Message>::Result;

    fn handle(&mut self, msg: SetProcessService, ctx: &mut Self::Context) -> Self::Result {
        let add_child = AddChildProcess(ChildProcess::from(msg.0.clone()));
        ctx.address().do_send(add_child);
        self.service = Some(msg.0);
    }
}

impl Handler<SetVpnService> for RuntimeProcess {
    type Result = <SetVpnService as Message>::Result;

    fn handle(&mut self, msg: SetVpnService, _: &mut Self::Context) -> Self::Result {
        if let Some(vpn) = self.vpn.replace(msg.0) {
            vpn.do_send(Shutdown(ShutdownReason::Interrupted(0)));
        }
    }
}

impl Handler<SetInetService> for RuntimeProcess {
    type Result = <SetVpnService as Message>::Result;

    fn handle(&mut self, msg: SetInetService, _: &mut Self::Context) -> Self::Result {
        if let Some(inet) = self.inet.replace(msg.0) {
            inet.do_send(Shutdown(ShutdownReason::Interrupted(0)));
        }
    }
}

impl Handler<AddChildProcess> for RuntimeProcess {
    type Result = <AddChildProcess as Message>::Result;

    fn handle(&mut self, msg: AddChildProcess, _: &mut Self::Context) -> Self::Result {
        self.children.insert(msg.0);
    }
}

impl Handler<RemoveChildProcess> for RuntimeProcess {
    type Result = <RemoveChildProcess as Message>::Result;

    fn handle(&mut self, msg: RemoveChildProcess, _: &mut Self::Context) -> Self::Result {
        self.children.remove(&msg.0);
    }
}

impl Handler<Shutdown> for RuntimeProcess {
    type Result = ResponseFuture<Result<(), Error>>;

    fn handle(&mut self, msg: Shutdown, _: &mut Self::Context) -> Self::Result {
        let timeout = process_kill_timeout_seconds();
        let proc = self.service.take();
        let vpn = self.vpn.take();
        let inet = self.inet.take();
        let mut children = std::mem::take(&mut self.children);

        log::info!("Shutting down the runtime process: {:?}", msg.0);

        async move {
            if let Some(vpn) = vpn {
                let _ = vpn.send(Shutdown(ShutdownReason::Finished)).await;
            }
            if let Some(inet) = inet {
                let _ = inet.send(Shutdown(ShutdownReason::Finished)).await;
            }
            if let Some(proc) = proc {
                let _ = proc.service.shutdown().await;
            }
            let _ = future::join_all(children.drain().map(move |t| t.kill(timeout))).await;
            Ok(())
        }
        .boxed_local()
    }
}

#[derive(Clone)]
struct RuntimeProcessContext {
    work_dir: PathBuf,
    runtime_args: Vec<String>,
    supervise_image: bool,
    supervise_hardware: bool,
    infrastructure: HashMap<String, f64>,
    feature_vpn: bool,
    feature_inet: bool,
    feature_inet_filter: Option<UrlValidator>,
}

impl<'a> From<&'a ExeUnitContext> for RuntimeProcessContext {
    fn from(ctx: &'a ExeUnitContext) -> Self {
        let manifest = &ctx.supervise.manifest;
        Self {
            work_dir: ctx.work_dir.clone(),
            runtime_args: ctx.runtime_args.clone(),
            supervise_image: ctx.supervise.image,
            supervise_hardware: ctx.supervise.hardware,
            infrastructure: ctx.agreement.infrastructure.clone(),
            feature_vpn: manifest.features().contains(&Feature::Vpn),
            feature_inet: manifest.features().contains(&Feature::Inet),
            feature_inet_filter: manifest.validator::<UrlValidator>(),
        }
    }
}

#[derive(Clone, Hash, Eq, PartialEq, From)]
enum ChildProcess {
    #[from]
    Single { pid: u32 },
    #[from]
    Tree(ProcessTree),
    #[from]
    Service(ProcessService),
}

impl ChildProcess {
    fn kill<'f>(self, timeout: i64) -> LocalBoxFuture<'f, Result<(), SystemError>> {
        match self {
            ChildProcess::Service(service) => async move {
                service.control.stop();
                Ok(())
            }
            .boxed_local(),
            ChildProcess::Tree(tree) => tree.kill(timeout).boxed_local(),
            ChildProcess::Single { pid } => kill(pid as i32, timeout).boxed_local(),
        }
    }
}

struct ChildProcessGuard {
    inner: ChildProcess,
    addr: Addr<RuntimeProcess>,
}

impl ChildProcessGuard {
    fn new(inner: ChildProcess, addr: Addr<RuntimeProcess>) -> Self {
        addr.do_send(AddChildProcess(inner.clone()));
        ChildProcessGuard { inner, addr }
    }
}

impl Drop for ChildProcessGuard {
    fn drop(&mut self) {
        self.addr.do_send(RemoveChildProcess(self.inner.clone()));
    }
}

#[derive(Clone, Default)]
struct CommandArgs {
    inner: Vec<OsString>,
}

impl CommandArgs {
    pub fn arg<S: AsRef<OsStr>>(&mut self, arg: S) -> &mut Self {
        self.inner.push(arg.as_ref().to_os_string());
        self
    }

    pub fn args<I, S>(&mut self, args: I) -> &mut Self
    where
        I: IntoIterator<Item = S>,
        S: AsRef<OsStr>,
    {
        for arg in args {
            self.arg(arg.as_ref());
        }
        self
    }
}

impl IntoIterator for CommandArgs {
    type Item = OsString;
    type IntoIter = std::vec::IntoIter<OsString>;

    fn into_iter(self) -> Self::IntoIter {
        self.inner.into_iter()
    }
}

impl std::fmt::Debug for CommandArgs {
    fn fmt(&self, f: &mut std::fmt::Formatter<'_>) -> std::fmt::Result {
        <Self as std::fmt::Display>::fmt(self, f)
    }
}

impl std::fmt::Display for CommandArgs {
    fn fmt(&self, f: &mut std::fmt::Formatter<'_>) -> std::fmt::Result {
        write!(
            f,
            "{:?}",
            self.inner.iter().fold(OsString::new(), |mut out, s| {
                out.is_empty().not().then(|| out.push(" "));
                out.push(s);
                out
            })
        )
    }
}

#[derive(Clone)]
struct ProcessService {
    service: Arc<dyn RuntimeService + Send + Sync + 'static>,
    control: Arc<dyn RuntimeControl + Send + Sync + 'static>,
}

impl ProcessService {
    pub fn new<S>(service: S) -> Self
    where
        S: RuntimeService + RuntimeControl + Clone + Send + Sync + 'static,
    {
        ProcessService {
            service: Arc::new(service.clone()),
            control: Arc::new(service),
        }
    }
}

impl Hash for ProcessService {
    fn hash<H: Hasher>(&self, state: &mut H) {
        state.write_u32(self.control.id())
    }
}

impl PartialEq for ProcessService {
    fn eq(&self, other: &Self) -> bool {
        self.control.id() == other.control.id()
    }
}

impl Eq for ProcessService {}

#[derive(Message)]
#[rtype("()")]
struct SetProcessService(ProcessService);

#[derive(Message)]
#[rtype("()")]
struct SetVpnService(Addr<Vpn>);

#[derive(Message)]
#[rtype("()")]
struct SetInetService(Addr<Inet>);

#[derive(Message)]
#[rtype("()")]
struct AddChildProcess(ChildProcess);

#[derive(Message)]
#[rtype("()")]
struct RemoveChildProcess(ChildProcess);<|MERGE_RESOLUTION|>--- conflicted
+++ resolved
@@ -339,7 +339,6 @@
                 .file_name()
                 .ok_or_else(|| Error::runtime("Invalid binary name"))?;
 
-<<<<<<< HEAD
             let run_in_container = args
                 .iter()
                 .any(|a| a.starts_with("scp ") || a.starts_with("ssh "));
@@ -353,21 +352,16 @@
                 })?;
 
                 args.insert(0, entry_point);
-=======
-            let run_process = RunProcess {
-                bin: entry_point,
-                args,
-                ..Default::default()
-            };
->>>>>>> ee5a891b
 
                 run_in_container_hack(container, args, ctx).await
             } else {
                 args.insert(0, name.to_string_lossy().to_string());
 
-                let mut run_process = RunProcess::default();
-                run_process.bin = entry_point;
-                run_process.args = args;
+                let run_process = RunProcess {
+                    bin: entry_point,
+                    args,
+                    ..Default::default()
+                };
 
                 if let Err(error) = service.run_process(run_process).await {
                     return Err(Error::RuntimeError(format!("{:?}", error)));
