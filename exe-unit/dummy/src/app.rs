--- conflicted
+++ resolved
@@ -1,15 +1,10 @@
 use anyhow::{anyhow, Result};
-<<<<<<< HEAD
-use api::core::{Cmd, Context};
+use api::{Command, Context};
 use futures::{
     future::BoxFuture,
     lock::Mutex,
 };
-=======
-use api::{Command, Context};
-use futures::future::BoxFuture;
 use serde::Deserialize;
->>>>>>> 92d91164
 use std::{
     sync::Arc,
     time::Duration,
@@ -36,25 +31,12 @@
         }
     }
 
-<<<<<<< HEAD
-    fn is_running(&self) -> bool {
-        *self.state.lock().unwrap() == State::Running
-    }
-
-    fn is_ready(&self) -> bool {
-        *self.state.try_lock().unwrap() == State::Ready
-    }
-
-    fn is_finished(&self) -> bool {
-        *self.state.try_lock().unwrap() == State::Finished
-=======
     fn is_null(&self) -> bool {
-        *self.state.lock().unwrap() == State::Null
+        *self.state.try_lock().unwrap() == State::Null
     }
 
     fn is_running(&self) -> bool {
-        *self.state.lock().unwrap() == State::Running
->>>>>>> 92d91164
+        *self.state.try_lock().unwrap() == State::Running
     }
 
     fn state(&self) -> State {
@@ -81,7 +63,7 @@
 
         Box::pin(async move {
             let state = State::Deployed;
-            *ctx.state.lock().unwrap() = state;
+            *ctx.state.lock().await = state;
             Ok(state)
         })
     }
@@ -95,7 +77,7 @@
             return Box::pin(async { Err(anyhow!("container is currently running")) });
         }
 
-        Box::pin(async move { Ok(*ctx.state.lock().unwrap()) })
+        Box::pin(async move { Ok(*ctx.state.lock().await) })
     }
 
     fn start(ctx: DummyExeUnit, _params: Vec<String>) -> BoxFuture<'static, Result<State>> {
