use std::str;

use asnom::structures::{ExplicitTag, OctetString, Tag};

use super::errors::{ExpressionError, ResolveError};
use super::ldap_parser;
use super::properties::{parse_prop_ref, Property, PropertyRef, PropertySet, PropertyValue};

// Expression resolution result enum
#[derive(Debug, Clone, PartialEq)]
pub enum ResolveResult<'a> {
    True,
    False(Vec<&'a PropertyRef>, Expression), // List of prop references which couldn't be resolved, Reduced expression
    Undefined(Vec<&'a PropertyRef>, Expression), // List of props which couldn't be resolved (name, aspect), Reduced expression
    Err(ResolveError),
}

// Expression structure is the vehicle for LDAP filter expression resolution
#[derive(Clone, Debug, PartialEq)]
pub enum Expression {
    Equals(PropertyRef, String),       // property ref, value
    Greater(PropertyRef, String),      // property ref, value
    GreaterEqual(PropertyRef, String), // property ref, value
    Less(PropertyRef, String),         // property ref, value
    LessEqual(PropertyRef, String),    // property ref, value
    Present(PropertyRef),              // property ref
    Or(Vec<Box<Expression>>),          // operands
    And(Vec<Box<Expression>>),         // operands
    Not(Box<Expression>),              // operand
    Empty(bool),                       // empty expression of specific logical value (true/false)
}

impl Expression {
    // Resolve the expression with a give PropertySet and return the reduced result or error message.
    pub fn resolve_reduce<'a>(
        &'a self,
        property_set: &'a PropertySet,
    ) -> Result<Expression, String> {
        match self.resolve(property_set) {
            ResolveResult::True => Ok(Expression::Empty(true)),
            ResolveResult::False(_, expr) => Ok(expr),
            ResolveResult::Undefined(_, expr) => Ok(expr),
            ResolveResult::Err(err) => Err(err.msg),
        }
    }

    // Resolve the expression to bool value if possible (ie. if an expression has a known boolean value)
    pub fn to_value<'a>(&'a self) -> Option<bool> {
        match self {
            Expression::Empty(val) => Some(*val),
            _ => None,
        }
    }

    // Resolve the expression, returning:
    // Ok(Some(bool)) if expression can be resolved to boolean value (ie can be reduced to Empty(bool))
    // Ok(None) if expression does not reduce to Empty(bool)
    // Err(String) in case of resolution error
    pub fn resolve_api<'a>(
        &'a self,
        property_set: &'a PropertySet,
    ) -> Result<Option<bool>, String> {
        Ok(self.resolve_reduce(property_set)?.to_value())
    }

    // Fetch all property references from the expression
    pub fn property_refs(&self) -> impl IntoIterator<Item = &PropertyRef> {
        match self {
            Expression::Equals(prop, _)
            | Expression::Greater(prop, _)
            | Expression::GreaterEqual(prop, _)
            | Expression::Less(prop, _)
            | Expression::LessEqual(prop, _)
            | Expression::Present(prop) => vec![prop],
            Expression::And(exprs) | Expression::Or(exprs) => {
                exprs.iter().flat_map(|expr| expr.property_refs()).collect()
            }
            Expression::Not(expr) => expr.property_refs().into_iter().collect(),
            Expression::Empty(_) => vec![],
        }
    }

<<<<<<< HEAD
    // TODO: Implement handling of pseudo-function properties (note their syntax potentially clashes with aspect syntax!)
    // 
    // (DONE): Implement ultimate reduction of AND and OR expressions where only one factor remains
=======
    // TODO: Implement ultimate reduction of AND and OR expressions where only one factor remains

>>>>>>> 58860bc2
    // (DONE) Rework for adjusted property definition syntax (property types derived form literals)
    // (DONE) Implement strong resolution and expression 'reduce' (ie. undefined results are propagated rather than ignored)
    //       - (DONE) Refactor ResolveResult to include vector of PropertyRefs rather than plain strings...
    // (DONE) Implement handling of unreduced expressions in "matching" results.
    // (DONE) It may be useful to return list of properties which couldn't be resolved
    // (DONE) Properties of some simple types plus binary operators.
    // (DONE) Handling of Version simple type, need to implement operators.
    // (DONE) Handling of Decimal simple type
    // (DONE) Handling of List property type
    // (DONE) equals operator for List property type with single operand (ignore other comparison operators)
    // (DONE) equals operator for List property type with List operand (list equivalence operator)
    // TODO: Handling of types in constraint filter expressions
    // TODO: Implement allowed characters in property names
    // (DONE) Rework resolve so that ResolveResult is based on strs and not Strings
    // (DONE) wildcard matching of property values
    // TODO: wildcard matching of value-less properties
    //       - Implement dynamic property "handler" - via trait?
    // (DONE) aspects
    // TODO: finalize and review the matching relation implementations
    pub fn resolve<'a>(&'a self, property_set: &'a PropertySet) -> ResolveResult {
        match self {
            Expression::Equals(attr, val) => self.resolve_with_function(
                attr,
                val,
                property_set,
                |prop_value: &PropertyValue, val: &str| -> bool { prop_value.equals(val) },
            ),
            Expression::Less(attr, val) => self.resolve_with_function(
                attr,
                val,
                property_set,
                |prop_value: &PropertyValue, val: &str| -> bool { prop_value.less(val) },
            ),
            Expression::LessEqual(attr, val) => self.resolve_with_function(
                attr,
                val,
                property_set,
                |prop_value: &PropertyValue, val: &str| -> bool { prop_value.less_equal(val) },
            ),
            Expression::Greater(attr, val) => self.resolve_with_function(
                attr,
                val,
                property_set,
                |prop_value: &PropertyValue, val: &str| -> bool { prop_value.greater(val) },
            ),
            Expression::GreaterEqual(attr, val) => self.resolve_with_function(
                attr,
                val,
                property_set,
                |prop_value: &PropertyValue, val: &str| -> bool { prop_value.greater_equal(val) },
            ),
            // other binary operators here if needed...
            Expression::And(inner_expressions) => self.resolve_and(inner_expressions, property_set),
            Expression::Or(inner_expressions) => self.resolve_or(inner_expressions, property_set),
            Expression::Not(inner_expression) => match inner_expression.resolve(property_set) {
                ResolveResult::True => ResolveResult::False(vec![], Expression::Empty(false)),
                ResolveResult::False(_, _) => ResolveResult::True,
                ResolveResult::Undefined(un_props, unresolved_expr) => {
                    ResolveResult::Undefined(un_props, Expression::Not(Box::new(unresolved_expr)))
                }
                ResolveResult::Err(err) => ResolveResult::Err(err),
            },
            Expression::Present(attr) => self.resolve_present(attr, property_set),
            Expression::Empty(val) => {
                if *val {
                    ResolveResult::True
                } else {
                    ResolveResult::False(vec![], Expression::Empty(false))
                }
            }
        }
    }

    fn resolve_with_function<'a>(
        &'a self,
        prop_ref: &'a PropertyRef,
        val_string: &str,
        property_set: &'a PropertySet,
        oper_function: impl Fn(&PropertyValue, &str) -> bool,
    ) -> ResolveResult {
        // TODO this requires rewrite to cater for implicit properties...
        // test if property exists and then if the value matches

        // extract referred property name
        let name = match prop_ref {
            PropertyRef::Value(n, _) => n,
            PropertyRef::Aspect(n, _a, _) => n,
        };

        match property_set.properties.get(&name[..]) {
            Some(prop) => {
                match prop {
                    Property::Explicit(_name, value, aspects) => {
                        // now decide if we are referring to value or aspect
                        match prop_ref {
                            PropertyRef::Value(_n, impl_type) => {
                                match value.to_prop_ref_type(impl_type) {
                                    Ok(conv_result) => {
                                        let resolve_result = match conv_result {
                                            Some(val) => oper_function(&val, val_string),
                                            None => oper_function(value, val_string),
                                        };

                                        // resolve against prop value
                                        if resolve_result {
                                            ResolveResult::True
                                        } else {
                                            ResolveResult::False(vec![], Expression::Empty(false)) // if resolved to false - return Empty as reduced expression
                                        }
                                    }
                                    Err(_) => {
                                        ResolveResult::Undefined(vec![], self.clone()) // if resolved to undefined - return self copy as reduced expression (cannot reduce self)
                                    }
                                }
                            }
                            PropertyRef::Aspect(_n, aspect, _impl_type) => {
                                // resolve against prop aspect
                                match aspects.get(&aspect[..]) {
                                    Some(aspect_value) => {
                                        if val_string == *aspect_value {
                                            ResolveResult::True
                                        } else {
                                            ResolveResult::False(vec![], Expression::Empty(false)) // if resolved to false - return Empty as reduced expression
                                        }
                                    }
                                    None => {
                                        ResolveResult::Undefined(vec![prop_ref], self.clone()) // if resolved to undefined - return self copy as reduced expression (cannot reduce self)
                                    }
                                }
                            }
                        }
                    }
                    Property::Implicit(_name) => {
                        ResolveResult::Undefined(vec![prop_ref], self.clone()) // if resolved to undefined - return self copy as reduced expression (cannot reduce self)
                    }
                }
            }
            None => {
                ResolveResult::Undefined(vec![prop_ref], self.clone()) // if resolved to undefined - return self copy as reduced expression (cannot reduce self)
            }
        }
    }

    fn resolve_and<'a>(
        &'a self,
        seq: &'a Vec<Box<Expression>>,
        property_set: &'a PropertySet,
    ) -> ResolveResult {
        let mut undefined_found = false;
        let mut unresolved_refs = vec![];
        let mut unresolved_exprs = vec![]; // TODO this may be required if we want to resolve all factor expressions (instead of eager resolution)
        for exp in seq {
            match exp.resolve(property_set) {
                ResolveResult::True => { /* do nothing, keep iterating */ }
                ResolveResult::False(mut un_props, unresolved_expr) => {
                    unresolved_refs.append(&mut un_props);
                    match unresolved_expr {
                        Expression::Empty(_) => {}
                        _ => {
                            unresolved_exprs.push(Box::new(unresolved_expr));
                        }
                    };
                    return ResolveResult::False(vec![], Expression::Empty(false)); // resolved properly to false - return Empty as unreduced expression
                }
                ResolveResult::Undefined(mut un_props, unresolved_expr) => {
                    unresolved_refs.append(&mut un_props);
                    match unresolved_expr {
                        Expression::Empty(_) => {}
                        _ => {
                            unresolved_exprs.push(Box::new(unresolved_expr));
                        }
                    };
                    undefined_found = true;
                }
                ResolveResult::Err(err) => return ResolveResult::Err(err),
            }
        }

        if undefined_found {
            ResolveResult::Undefined(
                unresolved_refs,
                if unresolved_exprs.len() > 1 {
                    Expression::And(unresolved_exprs)
                } else if unresolved_exprs.len() == 1 {
                    *unresolved_exprs.pop().unwrap()
                } else {
                    Expression::Empty(true)
                },
            )
        } else {
            ResolveResult::True
        }
    }

    fn resolve_or<'a>(
        &'a self,
        seq: &'a Vec<Box<Expression>>,
        property_set: &'a PropertySet,
    ) -> ResolveResult {
        let mut undefined_found = false;
        let mut all_un_props = vec![];
        let mut unresolved_exprs = vec![]; // TODO this may be required if we want to resolve all factor expressions (instead of eager resolution)
        for exp in seq {
            match exp.resolve(property_set) {
                ResolveResult::True => return ResolveResult::True,
                ResolveResult::False(mut un_props, unresolved_expr) => {
                    all_un_props.append(&mut un_props);
                    /* keep iterating */
                    // We accumulate the unresolved expressions in a list to return
                    match unresolved_expr {
                        Expression::Empty(_) => {}
                        _ => {
                            unresolved_exprs.push(Box::new(unresolved_expr));
                        }
                    };
                }
                ResolveResult::Undefined(mut un_props, unresolved_expr) => {
                    all_un_props.append(&mut un_props);
                    match unresolved_expr {
                        Expression::Empty(_) => {}
                        _ => {
                            unresolved_exprs.push(Box::new(unresolved_expr));
                        }
                    };
                    undefined_found = true;
                    //return ResolveResult::Undefined(all_un_props, Expression::Or(unresolved_exprs))
                }
                ResolveResult::Err(err) => return ResolveResult::Err(err),
            }
        }

        if undefined_found {
            ResolveResult::Undefined(
                all_un_props,
                if unresolved_exprs.len() > 1 {
                    Expression::Or(unresolved_exprs)
                } else if unresolved_exprs.len() == 1 {
                    *unresolved_exprs.pop().unwrap()
                } else {
                    Expression::Empty(true)
                },
            )
        } else {
            ResolveResult::False(
                all_un_props,
                if unresolved_exprs.len() > 1 {
                    Expression::Or(unresolved_exprs)
                } else if unresolved_exprs.len() == 1 {
                    *unresolved_exprs.pop().unwrap()
                } else {
                    Expression::Empty(false)
                },
            )
        }
    }

    // Resolve property/aspect presence
    fn resolve_present<'a>(
        &self,
        attr: &'a PropertyRef,
        property_set: &'a PropertySet,
    ) -> ResolveResult<'a> {
        match attr {
            // for value reference - only check if property exists in PropertySet
            PropertyRef::Value(name, _) => match property_set.properties.get(&name[..]) {
                Some(_value) => ResolveResult::True,
                None => ResolveResult::False(vec![attr], Expression::Empty(false)),
            },
            // for aspect reference - first check if property exists, then check for aspect
            PropertyRef::Aspect(name, aspect, _) => {
                match property_set.properties.get(&name[..]) {
                    Some(value) => {
                        match value {
                            Property::Explicit(_name, _val, aspects) => {
                                match aspects.get(&aspect[..]) {
                                    Some(_aspect) => ResolveResult::True,
                                    None => {
                                        ResolveResult::False(vec![attr], Expression::Empty(false))
                                    }
                                }
                            }
                            Property::Implicit(_name) => {
                                // no aspects for implicit properties
                                ResolveResult::False(vec![attr], self.clone())
                            }
                        }
                    }
                    None => ResolveResult::False(vec![attr], self.clone()),
                }
            }
        }
    }
}

// #region Expression building

pub fn build_expression(root: &Tag) -> Result<Expression, ExpressionError> {
    match root {
        Tag::Sequence(seq) => match seq.id {
            ldap_parser::TAG_AND => build_multi_expression(seq.id, &seq.inner),
            ldap_parser::TAG_OR => build_multi_expression(seq.id, &seq.inner),
            ldap_parser::TAG_EQUAL
            | ldap_parser::TAG_LESS
            | ldap_parser::TAG_LESS_EQUAL
            | ldap_parser::TAG_GREATER
            | ldap_parser::TAG_GREATER_EQUAL => build_simple_expression(seq.id, &seq.inner),
            _ => Err(ExpressionError::new(&format!(
                "Unknown sequence type {}",
                seq.id
            ))),
        },
        Tag::ExplicitTag(exp_tag) => build_expression_from_explicit_tag(exp_tag),
        Tag::OctetString(oct_string) => build_expression_from_octet_string(oct_string),
        Tag::Null(_) => Ok(Expression::Empty(true)),
        _ => Err(ExpressionError::new(&format!("Unexpected tag type"))),
    }
}

fn build_expression_from_explicit_tag(
    exp_tag: &ExplicitTag,
) -> Result<Expression, ExpressionError> {
    match exp_tag.id {
        ldap_parser::TAG_NOT => match build_expression(&exp_tag.inner) {
            Ok(inner_expression) => Ok(Expression::Not(Box::new(inner_expression))),
            Err(err) => Err(err),
        },
        _ => Err(ExpressionError::new(&format!(
            "Unexpected tag type {}",
            exp_tag.id
        ))),
    }
}

fn build_expression_from_octet_string(
    oct_string: &OctetString,
) -> Result<Expression, ExpressionError> {
    match oct_string.id {
        ldap_parser::TAG_PRESENT => match str::from_utf8(&oct_string.inner) {
            Ok(s) => Ok(Expression::Present(match parse_prop_ref(s) {
                Ok(prop_ref) => prop_ref,
                Err(prop_err) => {
                    return Err(ExpressionError::new(&format!(
                        "Error parsing property reference {}: {}",
                        s, prop_err
                    )))
                }
            })),
            Err(_err) => Err(ExpressionError::new("Parsing UTF8 from byte array failed")),
        },
        _ => Err(ExpressionError::new(&format!(
            "Unexpected tag type {}",
            oct_string.id
        ))),
    }
}

fn build_multi_expression(
    expr_type: u64,
    sequence: &Vec<Tag>,
) -> Result<Expression, ExpressionError> {
    let mut expr_vec = vec![];

    for tag in sequence {
        match build_expression(tag) {
            Ok(expr) => {
                expr_vec.push(Box::new(expr));
            }
            Err(err) => return Err(err),
        }
    }

    match expr_type {
        ldap_parser::TAG_AND => Ok(Expression::And(expr_vec)),
        ldap_parser::TAG_OR => Ok(Expression::Or(expr_vec)),
        _ => Err(ExpressionError::new(&format!(
            "Unknown expression type {}",
            expr_type
        ))),
    }
}

fn build_simple_expression(
    expr_type: u64,
    sequence: &Vec<Tag>,
) -> Result<Expression, ExpressionError> {
    match extract_two_octet_strings(sequence) {
        Ok(result) => {
            let prop_ref = match parse_prop_ref(result.0) {
                Ok(prop_ref) => prop_ref,
                Err(prop_err) => {
                    return Err(ExpressionError::new(&format!(
                        "Error parsing property reference {}: {}",
                        result.0, prop_err
                    )))
                }
            };
            match expr_type {
                ldap_parser::TAG_EQUAL => Ok(Expression::Equals(prop_ref, String::from(result.1))),
                ldap_parser::TAG_GREATER => {
                    Ok(Expression::Greater(prop_ref, String::from(result.1)))
                }
                ldap_parser::TAG_GREATER_EQUAL => {
                    Ok(Expression::GreaterEqual(prop_ref, String::from(result.1)))
                }
                ldap_parser::TAG_LESS => Ok(Expression::Less(prop_ref, String::from(result.1))),
                ldap_parser::TAG_LESS_EQUAL => {
                    Ok(Expression::LessEqual(prop_ref, String::from(result.1)))
                }
                // add other binary operators handling here
                _ => Err(ExpressionError::new(&format!(
                    "Unknown expression type {}",
                    expr_type
                ))),
            }
        }
        Err(err) => Err(err),
    }
}

fn extract_str_from_octet_string<'a>(tag: &'a Tag) -> Result<&'a str, ExpressionError> {
    match tag {
        Tag::OctetString(oct) => match str::from_utf8(&oct.inner) {
            Ok(s) => Ok(s),
            Err(_) => Err(ExpressionError::new("Parsing UTF8 from byte array failed")),
        },
        _ => Err(ExpressionError::new(
            "Unexpected Tag type, expected OctetString",
        )),
    }
}

fn extract_two_octet_strings<'a>(
    sequence: &'a Vec<Tag>,
) -> Result<(&'a str, &'a str), ExpressionError> {
    if sequence.len() >= 2 {
        let attr: &'a str;
        let val: &'a str;

        match extract_str_from_octet_string(&sequence[0]) {
            Ok(s) => {
                attr = s;
            }
            Err(err) => return Err(err),
        }

        match extract_str_from_octet_string(&sequence[1]) {
            Ok(s) => {
                val = s;
            }
            Err(err) => return Err(err),
        }

        Ok((attr, val))
    } else {
        Err(ExpressionError::new(&format!(
            "Expected 2 tags, got {} tags",
            sequence.len()
        )))
    }
}

// #endregion<|MERGE_RESOLUTION|>--- conflicted
+++ resolved
@@ -80,14 +80,8 @@
         }
     }
 
-<<<<<<< HEAD
-    // TODO: Implement handling of pseudo-function properties (note their syntax potentially clashes with aspect syntax!)
-    // 
-    // (DONE): Implement ultimate reduction of AND and OR expressions where only one factor remains
-=======
     // TODO: Implement ultimate reduction of AND and OR expressions where only one factor remains
 
->>>>>>> 58860bc2
     // (DONE) Rework for adjusted property definition syntax (property types derived form literals)
     // (DONE) Implement strong resolution and expression 'reduce' (ie. undefined results are propagated rather than ignored)
     //       - (DONE) Refactor ResolveResult to include vector of PropertyRefs rather than plain strings...
