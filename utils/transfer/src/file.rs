--- conflicted
+++ resolved
@@ -9,7 +9,7 @@
 use futures::future::ready;
 use futures::{SinkExt, StreamExt, TryFutureExt, TryStreamExt};
 use std::convert::TryFrom;
-use std::path::Path;
+use std::path::{Path, PathBuf};
 use tokio::fs::File;
 use tokio::io::AsyncWriteExt;
 use tokio_util::codec::{BytesCodec, FramedRead};
@@ -59,20 +59,14 @@
 
     fn destination(&self, url: &Url, _: &TransferArgs) -> TransferSink<TransferData, Error> {
         let (sink, mut rx, res_tx) = TransferSink::<TransferData, Error>::create(1);
-        let path = extract_file_url(&url);
+        let path = PathBuf::from(extract_file_url(&url));
         let path_c = path.clone();
-
         tokio::task::spawn_local(async move {
-<<<<<<< HEAD
-            let url_path = extract_file_url(&url_f);
-            let path = Path::new(url_path.as_str());
             if let Some(parent) = path.parent() {
                 std::fs::create_dir_all(parent)?;
             }
 
             log::debug!("Transfer destination file: {}", path.display());
-=======
->>>>>>> 6380512e
             let fut = async move {
                 let mut file = File::create(&path).await?;
                 while let Some(result) = rx.next().await {
@@ -83,15 +77,11 @@
                 Ok::<(), Error>(())
             }
             .map_err(|error| {
-<<<<<<< HEAD
                 log::error!(
                     "Error opening destination file [{}]: {}",
-                    path.display(),
+                    path_c.display(),
                     error
                 );
-=======
-                log::error!("Error opening destination file [{}]: {}", path_c, error);
->>>>>>> 6380512e
                 Error::from(error)
             });
 
