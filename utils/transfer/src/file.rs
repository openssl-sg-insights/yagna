--- conflicted
+++ resolved
@@ -69,20 +69,7 @@
             }
             .map_err(Error::from);
 
-<<<<<<< HEAD
-            System::new("rx-file").block_on(abortable_sink(fut, abort_reg, res_tx))
-=======
-            let fut = fut_inner.then(|r: Result<(), Error>| async move {
-                let _ = match r {
-                    Err(e) => res_tx.send(Err(e)),
-                    _ => res_tx.send(Ok(())),
-                };
-
-                Result::<(), Error>::Ok(())
-            });
-
-            System::new("rx-file").block_on(fut)
->>>>>>> f9862677
+            System::new("rx-file").block_on(abortable_sink(fut, res_tx))
         });
 
         sink
