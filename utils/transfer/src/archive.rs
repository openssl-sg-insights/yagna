--- conflicted
+++ resolved
@@ -1,17 +1,9 @@
 use crate::error::Error;
 use crate::TransferData;
-<<<<<<< HEAD
-use actix_rt::Arbiter;
 use async_compression::futures::bufread::{BzDecoder, BzEncoder};
 use async_compression::futures::bufread::{GzipDecoder, GzipEncoder};
 use async_compression::futures::bufread::{XzDecoder, XzEncoder};
 use bytes::{Bytes, BytesMut};
-=======
-use async_compression::stream::{BzDecoder, BzEncoder};
-use async_compression::stream::{GzipDecoder, GzipEncoder};
-use async_compression::stream::{XzDecoder, XzEncoder};
-use bytes::Bytes;
->>>>>>> 084c8453
 use futures::channel::{mpsc, mpsc::Sender};
 use futures::task::{Context, Poll};
 use futures::{AsyncRead, FutureExt, Sink, SinkExt, Stream, StreamExt, TryStreamExt};
@@ -324,11 +316,7 @@
         }
     });
 
-<<<<<<< HEAD
-    Arbiter::new().spawn(Box::pin(fut));
-=======
     tokio::task::spawn(fut);
->>>>>>> 084c8453
 
     if let Some(Err(e)) = rx.next().await {
         return Box::pin(futures_stream_err(io_error(e)).map(BytesResult::convert));
