[package]
name = "ya-utils-process"
version = "0.1.0"
authors = ["Golem Factory <contact@golem.network>"]
edition = "2018"

[features]
default = []
lock = ["fs2"]

[dependencies]
<<<<<<< HEAD
actix = { version = "0.11", default-features = false }
=======
actix = { version = "0.10", default-features = false }
>>>>>>> f02288c5
anyhow = "1.0"
derive_more = "0.99.5"
futures = "0.3"
futures-util = "0.3.4"
libc = "0.2"
shared_child = "0.3.4"
tokio = { version = "1.6", features = ["process", "signal"] }

fs2 = { version = "0.4.3", optional = true }

[target.'cfg(target_family = "unix")'.dependencies]
nix = "0.17.0"<|MERGE_RESOLUTION|>--- conflicted
+++ resolved
@@ -9,18 +9,14 @@
 lock = ["fs2"]
 
 [dependencies]
-<<<<<<< HEAD
 actix = { version = "0.11", default-features = false }
-=======
-actix = { version = "0.10", default-features = false }
->>>>>>> f02288c5
 anyhow = "1.0"
 derive_more = "0.99.5"
 futures = "0.3"
 futures-util = "0.3.4"
 libc = "0.2"
 shared_child = "0.3.4"
-tokio = { version = "1.6", features = ["process", "signal"] }
+tokio = { version = "1", features = ["process", "signal"] }
 
 fs2 = { version = "0.4.3", optional = true }
 
