[package]
name = "yagna"
<<<<<<< HEAD
version = "0.7.3"
=======
version = "0.8.0"
>>>>>>> 86c6ebf7
description = "Open platform and marketplace for distributed computations"
readme = "README.md"
authors = ["Golem Factory <contact@golem.network>"]
homepage = "https://github.com/golemfactory/yagna/core/serv"
repository = "https://github.com/golemfactory/yagna"
license = "GPL-3.0"
edition = "2018"

[features]
default = ['erc20-driver', 'zksync-driver', 'gftp/bin']
static-openssl = ["openssl/vendored", "openssl-probe"]
dummy-driver = ['ya-dummy-driver']
erc20-driver = ['ya-erc20-driver']
zksync-driver = ['ya-zksync-driver']
tos = []

[[bin]]
name = "yagna"
path = "core/serv/src/main.rs"

[dependencies]
ya-activity = "0.3"
ya-compile-time-utils = "0.2"
ya-core-model = { version = "^0.4"}
ya-dummy-driver = { version = "0.2", optional = true }
ya-file-logging = "0.1"
ya-erc20-driver = { version = "0.3", optional = true }
ya-zksync-driver = { version = "0.2", optional = true }
ya-identity = "0.2"
ya-market = "0.3"
ya-metrics = "0.1"
ya-net = { version = "0.2", features = ["service"] }
ya-payment = "0.2"
ya-persistence = { version = "0.2", features = ["service"] }
ya-sb-proto = "0.4"
ya-sb-router = "0.4"
ya-service-api = "0.1"
ya-service-api-derive = "0.1"
ya-service-api-interfaces = "0.1"
ya-service-api-web = "0.1"
ya-service-bus = "0.4"
ya-sgx = "0.1"
ya-utils-path = "0.1"
ya-utils-futures = "0.1"
ya-utils-process = { version = "0.1", features = ["lock"] }
ya-utils-networking = "0.1"
ya-version = "0.1"
ya-vpn = "0.1"

gftp = { version = "^0.2", optional = true } # just to enable gftp build for cargo-deb
ya-provider = { version = "0.2", optional = true } # just to enable conditionally running some tests

actix-rt = "1.0"
actix-service = "1.0"
actix-web = "3.2"
anyhow = "1.0"
chrono = "0.4"
directories = "2.0.2"
dotenv = "0.15.0"
futures = "0.3"
lazy_static = "1.4"
log = "0.4"
openssl = "0.10"
openssl-probe = { version = "0.1", optional = true }
structopt = "0.3"
tokio = {version = "0.2.22", features=["uds"]}
url = "2.1.1"

[package.metadata.deb]
name="golem-requestor"
assets = [
    ["target/release/yagna", "usr/bin/", "755"],
    ["target/release/gftp", "usr/bin/", "755"],
    ["README.md", "usr/share/doc/yagna/", "644"],
    ["core/serv/README.md", "usr/share/doc/yagna/service.md", "644"],
]
conflicts="ya-provider"
features=["static-openssl"]
maintainer-scripts="debian/core"
depends="libgcc1, libc6 (>= 2.23)"
extended-description="""The Next Golem Milestone.

An open platform and marketplace for distributed computations.
"""


[package.metadata.deb.variants.provider]
name="golem-provider"
replaces="golem-requestor"
maintainer-scripts="debian/core"
features=["static-openssl"]
depends="libgcc1, libc6 (>= 2.23)"
assets = [
    ["target/release/yagna", "usr/bin/", "755"],
    ["target/release/ya-provider", "usr/bin/", "755"],
    ["target/release/gftp", "usr/bin/", "755"],
    ["target/release/exe-unit", "usr/lib/yagna/plugins/", "755"],
    ["README.md", "usr/share/doc/yagna/", "644"],
    ["core/serv/README.md", "usr/share/doc/yagna/service.md", "644"],
    ["agent/provider/readme.md", "usr/share/doc/yagna/run-provider.md", "644"],
]


[workspace]
members = [
    "agent/provider",
    "core/activity",
    "core/gftp",
    "core/identity",
    "core/market",
    "core/market/resolver",
    "core/model",
    "core/net",
    "core/payment",
    "core/payment-driver/base",
    "core/payment-driver/dummy",
    "core/payment-driver/erc20",
    "core/payment-driver/zksync",
    "core/persistence",
    "core/serv-api",
    "core/serv-api/cache",
    "core/serv-api/derive",
    "core/serv-api/interfaces",
    "core/serv-api/web",
    "core/sgx",
    "core/version",
    "core/vpn",
    "exe-unit",
    "exe-unit/runtime-api",
    "exe-unit/tokio-process-ns",
    "golem_cli",
    "utils/actix_utils",
    "utils/agreement-utils",
    "utils/compile-time-utils",
    "utils/futures",
    "utils/networking",
    "utils/path",
    "utils/process",
    "utils/std-utils",
    "utils/scheduler",
    "utils/transfer",
    "utils/diesel-utils",
    "core/metrics"
]

[patch.crates-io]
## SERVICES
ya-identity = { path = "core/identity" }
ya-net = { path = "core/net" }
ya-market = { path = "core/market" }
ya-market-resolver = { path = "core/market/resolver" }
ya-activity = { path = "core/activity" }
ya-sgx = { path = "core/sgx" }
ya-payment = { path = "core/payment" }
ya-payment-driver = { path = "core/payment-driver/base" }
ya-dummy-driver = { path = "core/payment-driver/dummy" }
ya-erc20-driver = { path = "core/payment-driver/erc20" }
ya-zksync-driver = { path = "core/payment-driver/zksync" }
ya-version = { path = "core/version" }
ya-vpn = { path = "core/vpn" }

## CORE UTILS
ya-core-model = { path = "core/model" }
ya-persistence = { path = "core/persistence" }
ya-service-api = { path = "core/serv-api" }
ya-service-api-cache = { path = "core/serv-api/cache" }
ya-service-api-derive = { path = "core/serv-api/derive" }
ya-service-api-interfaces = { path = "core/serv-api/interfaces" }
ya-service-api-web = { path = "core/serv-api/web" }

## SERVICE BUS
#ya-service-bus = { git = "https://github.com/golemfactory/ya-service-bus.git", rev = "c4f16a69be383d9534f99928fccb64a558c47ff2"}
#ya-sb-proto = { git = "https://github.com/golemfactory/ya-service-bus.git", rev = "c4f16a69be383d9534f99928fccb64a558c47ff2"}
#ya-sb-router = { git = "https://github.com/golemfactory/ya-service-bus.git", rev = "c4f16a69be383d9534f99928fccb64a558c47ff2"}
#ya-sb-util = { git = "https://github.com/golemfactory/ya-service-bus.git", rev = "c4f16a69be383d9534f99928fccb64a558c47ff2"}

## CLIENT
ya-client = { git = "https://github.com/golemfactory/ya-client.git", rev = "b13ddfd138d5b0aabeb5cfef4ea74f03a4bc16cf"}
ya-client-model = { git = "https://github.com/golemfactory/ya-client.git", rev = "b13ddfd138d5b0aabeb5cfef4ea74f03a4bc16cf"}

#ya-client = { path = "../ya-client" }
#ya-client-model = { path = "../ya-client/model" }

## OTHERS
gftp = { path = "core/gftp" }
tokio-process-ns = { path = "exe-unit/tokio-process-ns" }
ya-agreement-utils = { path = "utils/agreement-utils" }
ya-std-utils = { path = "utils/std-utils" }
ya-compile-time-utils = { path = "utils/compile-time-utils" }
ya-exe-unit = { path = "exe-unit" }
ya-file-logging = { path = "utils/file-logging" }
ya-transfer = { path = "utils/transfer" }
ya-utils-actix = { path = "utils/actix_utils"}
ya-utils-futures = { path = "utils/futures" }
ya-utils-networking = { path = "utils/networking" }
ya-utils-path = { path = "utils/path" }
ya-utils-process = { path = "utils/process"}
ya-diesel-utils = { path = "utils/diesel-utils"}
ya-metrics = { path = "core/metrics" }
ya-provider = { path = "agent/provider"}

web3 = { git = "https://github.com/golemfactory/rust-web3", branch = "update_ethabi" }

# Speed up builds on macOS (will be default in next rust version probably)
# https://jakedeichert.com/blog/reducing-rust-incremental-compilation-times-on-macos-by-70-percent/
[profile.dev]
split-debuginfo = "unpacked"<|MERGE_RESOLUTION|>--- conflicted
+++ resolved
@@ -1,10 +1,6 @@
 [package]
 name = "yagna"
-<<<<<<< HEAD
-version = "0.7.3"
-=======
 version = "0.8.0"
->>>>>>> 86c6ebf7
 description = "Open platform and marketplace for distributed computations"
 readme = "README.md"
 authors = ["Golem Factory <contact@golem.network>"]
